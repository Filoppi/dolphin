--- conflicted
+++ resolved
@@ -1057,21 +1057,14 @@
     return std::make_unique<MinExpression>();
   if (name == "max")
     return std::make_unique<MaxExpression>();
+  if (name == "clamp")
+    return std::make_unique<ClampExpression>();
   if (name == "pow")
     return std::make_unique<PowExpression>();
+  if (name == "sqrt")
+    return std::make_unique<SqrtExpression>();
   if (name == "sin")
     return std::make_unique<SinExpression>();
-<<<<<<< HEAD
-  // State/time based:
-  if (name == "onPress")
-    return std::make_unique<OnPressExpression>();
-  if (name == "onRelease")
-    return std::make_unique<OnReleaseExpression>();
-  if (name == "onChange")
-    return std::make_unique<OnChangeExpression>();
-  if (name == "cache")
-    return std::make_unique<CacheExpression>();
-=======
   if (name == "cos")
     return std::make_unique<CosExpression>();
   if (name == "tan")
@@ -1084,27 +1077,18 @@
     return std::make_unique<ATanExpression>();
   if (name == "atan2")
     return std::make_unique<ATan2Expression>();
-  if (name == "sqrt")
-    return std::make_unique<SqrtExpression>();
-  if (name == "pow")
-    return std::make_unique<PowExpression>();
-  if (name == "min")
-    return std::make_unique<MinExpression>();
-  if (name == "max")
-    return std::make_unique<MaxExpression>();
-  if (name == "clamp")
-    return std::make_unique<ClampExpression>();
-  if (name == "timer")
-    return std::make_unique<TimerExpression>();
-  if (name == "toggle")
-    return std::make_unique<ToggleExpression>();
+  //To review: this isn't exposed to UI (it was added by merge with master)
   if (name == "minus")
     return std::make_unique<UnaryMinusExpression>();
-  if (name == "deadzone")
-    return std::make_unique<DeadzoneExpression>();
-  if (name == "smooth")
-    return std::make_unique<SmoothExpression>();
->>>>>>> 3f68acea
+  // State/time based:
+  if (name == "onPress")
+    return std::make_unique<OnPressExpression>();
+  if (name == "onRelease")
+    return std::make_unique<OnReleaseExpression>();
+  if (name == "onChange")
+    return std::make_unique<OnChangeExpression>();
+  if (name == "cache")
+    return std::make_unique<CacheExpression>();
   if (name == "hold")
     return std::make_unique<HoldExpression>();
   if (name == "toggle")
