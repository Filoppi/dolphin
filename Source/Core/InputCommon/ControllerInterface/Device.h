// Copyright 2013 Dolphin Emulator Project
// Licensed under GPLv2+
// Refer to the license.txt file included.

#pragma once

#include <chrono>
#include <memory>
#include <mutex>
#include <optional>
#include <string>
#include <string_view>
#include <vector>

#include "Common/CommonTypes.h"

// idk in case I wanted to change it from double or something, idk what's best
typedef double ControlState;

namespace ciface
{
// 100Hz which homebrew docs very roughly imply is within WiiMote normal
// range, used for periodic haptic effects though often ignored by devices
// TODO: Make this configurable.
constexpr int RUMBLE_PERIOD_MS = 10;

// This needs to be at least as long as the longest rumble that might ever be played.
// Too short and it's going to stop in the middle of a long effect.
// Infinite values are invalid for ramp effects and probably not sensible.
constexpr int RUMBLE_LENGTH_MS = 1000 * 10;

// All inputs (other than accel/gyro) return 1.0 as their maximum value.
// Battery inputs will almost always be mapped to the "Battery" setting which is a percentage.
// If someone actually wants to map a battery input to a regular control they can divide by 100.
// I think this is better than requiring multiplication by 100 for the most common usage.
constexpr ControlState BATTERY_INPUT_MAX_VALUE = 100.0;

namespace Core
{
class Device
{
public:
  class Input;
  class Output;

  //
  // Control
  //
  // Control includes inputs and outputs
  //
  class Control  // input or output
  {
  public:
    virtual ~Control() = default;
    virtual std::string GetName() const = 0;
    virtual Input* ToInput() { return nullptr; }
    virtual Output* ToOutput() { return nullptr; }

    // May be overridden to allow multiple valid names.
    // Useful for backwards-compatible configurations when names change.
    virtual bool IsMatchingName(std::string_view name) const;
  };

  // A set of flags we can define to determine whether this control should be
  // read (or written), or ignored/blocked, based on our current game app/window focus.
  // As of now they are only used by inputs but nothing prevents us from implementing them
  // on outputs, and they are not limited to focus, if we came up with new blocking conditions.
  //
  // These flags are per Control, but they will get summed up with other expressions
  // from the same ControlReference. This is because checking them per input/output
  // would have been too complicated, expensive, and ultimately, useless.
  // So they are in order of priority, and some of them are mutually exclusive.
  // Users can use function expressions to customize the focus requirements of a
  // ControlReference, but we manually hardcode them in some Inputs (e.g. mouse) so
  // users don't have to bother in most cases, as it's easy to understand as a concept.
  enum class FocusFlags : u8
  {
    // The input is only passed if we have focus (or the user accepts
    // background input)
    RequireFocus = 0x01,
    // The input is only passed if we have "full" focus, which means the mouse
    // has been locked into the game window. Ignored if mouse locking is off
    RequireFullFocus = 0x02,
    // Some inputs are able to make you lose or gain focus or full focus,
    // for example a mouse click, or the Windows key. When these are pressed
    // and there is a window focus change, ignore them for the time being,
    // as the user didn't want the application to react
    IgnoreOnFocusChanged = 0x04,
    // Forces the input to be passed even if we have no focus,
    // useful for things like battery level. This is not 0 because it needs
    // higher priority over other flags
    IgnoreFocus = 0x80,

    // Even expressions that are fixed should return this
    Default = RequireFocus
  };

  // This should be in ControllerInterface.h but it's here to avoid recursive includes
  enum class InputChannel : u8
  {
    SerialInterface,  // GC Controllers
    Bluetooth,        // WiiMote and other BT devices
    Host,             // Hotkeys (worker thread) and UI (game input config panels, main thread)
    Max
  };

  //
  // Input
  //
  // An input on a device
  //
  class Input : public Control
  {
  public:
    // Things like absolute axes/ absolute mouse position should override this to prevent
    // undesirable behavior in our mapping logic.
    virtual bool IsDetectable() const { return true; }

    virtual FocusFlags GetFocusFlags() const { return FocusFlags::Default; }

    // Implementations should return a value from 0.0 to 1.0 across their normal range.
    // One input should be provided for each "direction". (e.g. 2 for each axis)
    // If possible, negative values may be returned in situations where an opposing input
    // is activated. (e.g. When an underlying axis, X, is currently negative, "Axis X-",
    // will return a positive value and "Axis X+" may return a negative value.)
    // Doing so is solely to allow our input detection logic to better detect false positives.
    // This is necessary when making use of "FullAnalogSurface" as multiple inputs will be seen
    // increasing from 0.0 to 1.0 as a user tries to map just one. The negative values provide
    // a view of the underlying axis. (Negative values are clamped off before they reach
    // expression-parser or controller-emu)
    virtual ControlState GetState() const = 0;

    Input* ToInput() override { return this; }

<<<<<<< HEAD
protected:
    InputChannel GetCurrentInputChannel() const;
  };

  //
  // RelativeInput
  //
  // Helper to generate a relative input from an absolute one.
  // Keeps the last 2 absolute states and returns their difference.
  // It has one state per input channel, as otherwise one SetState() would break
  // GetState() on the other channels. You don't have to use this implementation
  //
  template <typename T = ControlState>
  class RelativeInput : public Input
  {
  public:
    RelativeInput(ControlState scale = 1.0) : m_scale(scale) {}
    void UpdateState(T absolute_state)
    {
      const u8 i = u8(GetCurrentInputChannel());
      m_states[i].prev_relative_state = m_states[i].relative_state;
      m_states[i].relative_state =
          m_states[i].initialized ? (absolute_state - m_states[i].last_absolute_state) : 0.0;
      m_states[i].last_absolute_state = absolute_state;
      m_states[i].initialized = true;
    }
    void ResetState()
    {
      const u8 i = u8(GetCurrentInputChannel());
      m_states[i].initialized = false;
      m_states[i].relative_state = 0.0;
    }
    ControlState GetState() const override
    {
      const InputChannel input_channel = GetCurrentInputChannel();
      const u8 i = u8(input_channel);
      // SerialInterface updates at twice the video refresh rate of the game, it's very unlikely
      // that games will consider/read both inputs (there is no need to with non relative inputs)
      // so we average the last two, trading a bit of "latency" for accuracy.
      // Theoretically this should be a per game or per input setting.
      if (input_channel == InputChannel::SerialInterface)
        return (m_states[i].relative_state + m_states[i].prev_relative_state) * 0.5 * m_scale;
      return m_states[i].relative_state * m_scale;
    }

  protected:
    struct RelativeInputState
    {
      T last_absolute_state;
      ControlState relative_state = 0.0;
      ControlState prev_relative_state = 0.0;
      bool initialized = false;
    };

    RelativeInputState m_states[u8(InputChannel::Max)];
    // Not really necessary but it helps to add transparency to the final user,
    // we need a multiplier to have the relative values usable. Can also be used as range
    const ControlState m_scale;
=======
    // Overridden by CombinedInput,
    // so hotkey logic knows Ctrl, L_Ctrl, and R_Ctrl are the same,
    // and so input detection can return the parent name.
    virtual bool IsChild(const Input*) const { return false; }
>>>>>>> 3f68acea
  };

  //
  // Output
  //
  // An output on a device
  //
  class Output : public Control
  {
  public:
    virtual ~Output() = default;
    virtual void SetState(ControlState state) = 0;
    Output* ToOutput() override { return this; }
  };

  virtual ~Device();

  int GetId() const { return m_id; }
  void SetId(int id) { m_id = id; }
  virtual std::string GetName() const = 0;
  virtual std::string GetSource() const = 0;
  std::string GetQualifiedName() const;
  virtual void UpdateInput() {}

  // May be overridden to implement hotplug removal.
  // Currently handled on a per-backend basis but this could change.
  virtual bool IsValid() const { return true; }

  // (e.g. Xbox 360 controllers have controller number LEDs which should match the ID we use.)
  virtual std::optional<int> GetPreferredId() const;

  const std::vector<Input*>& Inputs() const { return m_inputs; }
  const std::vector<Output*>& Outputs() const { return m_outputs; }

  Input* GetParentMostInput(Input* input) const;

  Input* FindInput(std::string_view name) const;
  Output* FindOutput(std::string_view name) const;

protected:
  void AddInput(Input* const i);
  void AddOutput(Output* const o);

  class FullAnalogSurface final : public Input
  {
  public:
    FullAnalogSurface(Input* low, Input* high) : m_low(*low), m_high(*high) {}
    ControlState GetState() const override;
    std::string GetName() const override;
    bool IsMatchingName(std::string_view name) const override;

  private:
    Input& m_low;
    Input& m_high;
  };

  void AddAnalogInputs(Input* low, Input* high)
  {
    AddInput(low);
    AddInput(high);
    AddInput(new FullAnalogSurface(low, high));
    AddInput(new FullAnalogSurface(high, low));
  }

  void AddCombinedInput(std::string name, const std::pair<std::string, std::string>& inputs);

private:
  int m_id;
  std::vector<Input*> m_inputs;
  std::vector<Output*> m_outputs;
};

//
// DeviceQualifier
//
// Device qualifier used to match devices.
// Currently has ( source, id, name ) properties which match a device
//
class DeviceQualifier
{
public:
  DeviceQualifier() : cid(-1) {}
  DeviceQualifier(std::string source_, const int id_, std::string name_)
      : source(std::move(source_)), cid(id_), name(std::move(name_))
  {
  }
  void FromDevice(const Device* const dev);
  void FromString(const std::string& str);
  std::string ToString() const;

  bool operator==(const DeviceQualifier& devq) const;
  bool operator!=(const DeviceQualifier& devq) const;

  bool operator==(const Device* dev) const;
  bool operator!=(const Device* dev) const;

  std::string source;
  int cid;
  std::string name;
};

class DeviceContainer
{
public:
  using Clock = std::chrono::steady_clock;

  struct InputDetection
  {
    std::shared_ptr<Device> device;
    Device::Input* input;
    Clock::time_point press_time;
    std::optional<Clock::time_point> release_time;
    ControlState smoothness;
  };

  Device::Input* FindInput(std::string_view name, const Device* def_dev) const;
  Device::Output* FindOutput(std::string_view name, const Device* def_dev) const;

  std::vector<std::string> GetAllDeviceStrings() const;
  std::string GetDefaultDeviceString() const;
  std::shared_ptr<Device> FindDevice(const DeviceQualifier& devq) const;

  bool HasConnectedDevice(const DeviceQualifier& qualifier) const;

  std::vector<InputDetection> DetectInput(const std::vector<std::string>& device_strings,
                                          std::chrono::milliseconds initial_wait,
                                          std::chrono::milliseconds confirmation_wait,
                                          std::chrono::milliseconds maximum_wait) const;

protected:
  mutable std::recursive_mutex m_devices_mutex;
  std::vector<std::shared_ptr<Device>> m_devices;
};
}  // namespace Core
}  // namespace ciface<|MERGE_RESOLUTION|>--- conflicted
+++ resolved
@@ -131,8 +131,12 @@
     virtual ControlState GetState() const = 0;
 
     Input* ToInput() override { return this; }
-
-<<<<<<< HEAD
+	
+    // Overridden by CombinedInput,
+    // so hotkey logic knows Ctrl, L_Ctrl, and R_Ctrl are the same,
+    // and so input detection can return the parent name.
+    virtual bool IsChild(const Input*) const { return false; }
+
 protected:
     InputChannel GetCurrentInputChannel() const;
   };
@@ -191,12 +195,6 @@
     // Not really necessary but it helps to add transparency to the final user,
     // we need a multiplier to have the relative values usable. Can also be used as range
     const ControlState m_scale;
-=======
-    // Overridden by CombinedInput,
-    // so hotkey logic knows Ctrl, L_Ctrl, and R_Ctrl are the same,
-    // and so input detection can return the parent name.
-    virtual bool IsChild(const Input*) const { return false; }
->>>>>>> 3f68acea
   };
 
   //
