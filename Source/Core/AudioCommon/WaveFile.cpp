// Copyright 2008 Dolphin Emulator Project
// Licensed under GPLv2+
// Refer to the license.txt file included.

#include "AudioCommon/WaveFile.h"

#include <string>

#include "Common/CommonTypes.h"
#include "Common/File.h"
#include "Common/FileUtil.h"
#include "Common/Logging/Log.h"
#include "Common/MsgHandler.h"
#include "Common/StringUtil.h"
#include "Common/Swap.h"
#include "Core/ConfigManager.h"

constexpr size_t WaveFileWriter::BUFFER_SIZE;

WaveFileWriter::WaveFileWriter()
{
}

WaveFileWriter::~WaveFileWriter()
{
  Stop();
}

bool WaveFileWriter::Start(const std::string& file_name, u32 sample_rate)
{
  // Ask to delete file
  if (File::Exists(file_name))
  {
    if (SConfig::GetInstance().m_DumpAudioSilent ||
<<<<<<< HEAD
        AskYesNoT("Delete the existing file '%s'?", file_name.c_str()))
=======
        AskYesNoFmtT("Delete the existing file '{0}'?", filename))
>>>>>>> 3f68acea
    {
      File::Delete(file_name);
    }
    else
    {
      // Stop and cancel dumping the audio
      return false;
    }
  }

  // Check if the file is already open
  if (file)
  {
<<<<<<< HEAD
    PanicAlertT("The file %s was already open, the file header will not be written.",
                file_name.c_str());
=======
    PanicAlertFmtT("The file {0} was already open, the file header will not be written.", filename);
>>>>>>> 3f68acea
    return false;
  }

  file.Open(file_name, "wb");
  if (!file)
  {
<<<<<<< HEAD
    PanicAlertT("The file %s could not be opened for writing. Please check if it's already opened "
                "by another program.",
                file_name.c_str());
=======
    PanicAlertFmtT(
        "The file {0} could not be opened for writing. Please check if it's already opened "
        "by another program.",
        filename);
>>>>>>> 3f68acea
    return false;
  }

  audio_size = 0;

  if (basename.empty())
    SplitPath(file_name, nullptr, &basename, nullptr);

  current_sample_rate = sample_rate;

  // -----------------
  // Write file header
  // -----------------
  Write4("RIFF");
  Write(100 * 1000 * 1000);  // write big value in case the file gets truncated
  Write4("WAVE");
  Write4("fmt ");

  Write(16);          // size of fmt block
  Write(0x00020001);  // two channels, uncompressed

  Write(sample_rate);
  Write(sample_rate * 2 * 2);  // two channels, 16bit

  Write(0x00100004);
  Write4("data");
  Write(100 * 1000 * 1000 - 32);

  // We are now at offset 44
  if (file.Tell() != 44)
    PanicAlertFmt("Wrong offset: {}", file.Tell());

  return true;
}

void WaveFileWriter::Stop()
{
  // u32 file_size = (u32)ftello(file);
  file.Seek(4, SEEK_SET);
  Write(audio_size + 36);

  file.Seek(40, SEEK_SET);
  Write(audio_size);

  file.Close();
}

void WaveFileWriter::Write(u32 value)
{
  file.WriteArray(&value, 1);
}

void WaveFileWriter::Write4(const char* ptr)
{
  file.WriteBytes(ptr, 4);
}

void WaveFileWriter::AddStereoSamplesBE(const short* sample_data, u32 count, u32 sample_rate)
{
  if (!file)
    ERROR_LOG_FMT(AUDIO, "WaveFileWriter - file not open.");

<<<<<<< HEAD
  if (count > BUFFER_SIZE / 2)
    PanicAlert("WaveFileWriter - buffer too small (count = %u).", count);
=======
  if (count > BUFFER_SIZE * 2)
    ERROR_LOG_FMT(AUDIO, "WaveFileWriter - buffer too small (count = {}).", count);
>>>>>>> 3f68acea

  if (skip_silence)
  {
    bool all_zero = true;

    for (u32 i = 0; i < count * 2; i++)
    {
      if (sample_data[i])
      {
        all_zero = false;
        break;
      }
    }

    if (all_zero)
      return;
  }

  if (sample_rate != current_sample_rate)
  {
    Stop();
    file_index++;
    std::ostringstream filename;
    filename << File::GetUserPath(D_DUMPAUDIO_IDX) << basename << file_index << ".wav";
    current_sample_rate = sample_rate;  // Avoid trying again if Start() fails
    if (!Start(filename.str(), sample_rate))
      return;
  }

  for (u32 i = 0; i < count; i++)
  {
    // Flip the audio channels from RL to LR
    conv_buffer[2 * i] = Common::swap16((u16)sample_data[2 * i + 1]);
    conv_buffer[2 * i + 1] = Common::swap16((u16)sample_data[2 * i]);
  }

  file.WriteBytes(conv_buffer.data(), count * 4);
  audio_size += count * 4;
}<|MERGE_RESOLUTION|>--- conflicted
+++ resolved
@@ -32,11 +32,7 @@
   if (File::Exists(file_name))
   {
     if (SConfig::GetInstance().m_DumpAudioSilent ||
-<<<<<<< HEAD
-        AskYesNoT("Delete the existing file '%s'?", file_name.c_str()))
-=======
-        AskYesNoFmtT("Delete the existing file '{0}'?", filename))
->>>>>>> 3f68acea
+        AskYesNoFmtT("Delete the existing file '{0}'?", file_name))
     {
       File::Delete(file_name);
     }
@@ -50,28 +46,16 @@
   // Check if the file is already open
   if (file)
   {
-<<<<<<< HEAD
-    PanicAlertT("The file %s was already open, the file header will not be written.",
-                file_name.c_str());
-=======
-    PanicAlertFmtT("The file {0} was already open, the file header will not be written.", filename);
->>>>>>> 3f68acea
+    PanicAlertFmtT("The file {0} was already open, the file header will not be written.",
+                file_name);
     return false;
   }
 
   file.Open(file_name, "wb");
   if (!file)
   {
-<<<<<<< HEAD
-    PanicAlertT("The file %s could not be opened for writing. Please check if it's already opened "
-                "by another program.",
-                file_name.c_str());
-=======
-    PanicAlertFmtT(
-        "The file {0} could not be opened for writing. Please check if it's already opened "
-        "by another program.",
-        filename);
->>>>>>> 3f68acea
+    PanicAlertFmtT("The file {0} could not be opened for writing. Please check if it's already "
+                "opened by another program.", file_name);
     return false;
   }
 
@@ -134,13 +118,8 @@
   if (!file)
     ERROR_LOG_FMT(AUDIO, "WaveFileWriter - file not open.");
 
-<<<<<<< HEAD
   if (count > BUFFER_SIZE / 2)
-    PanicAlert("WaveFileWriter - buffer too small (count = %u).", count);
-=======
-  if (count > BUFFER_SIZE * 2)
     ERROR_LOG_FMT(AUDIO, "WaveFileWriter - buffer too small (count = {}).", count);
->>>>>>> 3f68acea
 
   if (skip_silence)
   {
