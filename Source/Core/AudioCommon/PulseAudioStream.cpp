// Copyright 2009 Dolphin Emulator Project
// Licensed under GPLv2+
// Refer to the license.txt file included.

#include <cstring>

#include "AudioCommon/PulseAudioStream.h"
#include "Common/CommonTypes.h"
#include "Common/Logging/Log.h"
#include "Common/Thread.h"
#include "Core/ConfigManager.h"

namespace
{
const size_t BUFFER_SAMPLES = 512;  // ~10 ms - needs to be at least 240 for surround
}

bool PulseAudio::Init()
{
  m_stereo = !SConfig::GetInstance().ShouldUseDPL2Decoder();
  m_channels = m_stereo ? 2 : 6;  // will tell PA we use a Stereo or 5.0 channel setup

  NOTICE_LOG_FMT(AUDIO, "PulseAudio backend using {} channels", m_channels);

  if (PulseInit())
  {
    m_run_thread.Set();
    m_thread = std::thread(&PulseAudio::SoundLoop, this);
    return true;
  }
  else
  {
    PulseShutdown();
  }
  return false;
}

bool PulseAudio::SetRunning(bool running)
{
  // Differently from other backends, we don't start or stop the stream here,
  // we just play mute/zero samples if we are not running
  m_running = running;
  return true;
}

PulseAudio::~PulseAudio()
{
  m_run_thread.Clear();
  m_thread.join();
}

// Called on audio thread
void PulseAudio::SoundLoop()
{
  Common::SetCurrentThreadName("Audio thread - Pulse");

  while (m_run_thread.IsSet() && m_pa_connected == 1 && m_pa_error >= 0)
    m_pa_error = pa_mainloop_iterate(m_pa_ml, 1, nullptr);

<<<<<<< HEAD
  if (m_pa_error < 0)
    ERROR_LOG(AUDIO, "PulseAudio error: %s", pa_strerror(m_pa_error));
=======
    if (m_pa_error < 0)
      ERROR_LOG_FMT(AUDIO, "PulseAudio error: {}", pa_strerror(m_pa_error));
>>>>>>> 3f68acea

  PulseShutdown();
}

bool PulseAudio::PulseInit()
{
  m_pa_error = 0;
  m_pa_connected = 0;

  // create PulseAudio main loop and context
  // also register the async state callback which is called when the connection to the pa server has
  // changed
  m_pa_ml = pa_mainloop_new();
  m_pa_mlapi = pa_mainloop_get_api(m_pa_ml);
  m_pa_ctx = pa_context_new(m_pa_mlapi, "dolphin-emu");
  m_pa_error = pa_context_connect(m_pa_ctx, nullptr, PA_CONTEXT_NOFLAGS, nullptr);
  pa_context_set_state_callback(m_pa_ctx, StateCallback, this);

  // wait until we're connected to the PulseAudio server
  while (m_pa_connected == 0 && m_pa_error >= 0)
    m_pa_error = pa_mainloop_iterate(m_pa_ml, 1, nullptr);

  if (m_pa_connected == 2 || m_pa_error < 0)
  {
    ERROR_LOG_FMT(AUDIO, "PulseAudio failed to initialize: {}", pa_strerror(m_pa_error));
    return false;
  }

  // create a new audio stream with our sample format
  // also connect the callbacks for this stream
  pa_sample_spec ss;
  pa_channel_map channel_map;
  pa_channel_map* channel_map_p = nullptr;  // auto channel map
  if (m_stereo)
  {
    ss.format = PA_SAMPLE_S16LE;
    m_bytespersample = sizeof(s16);
  }
  else
  {
    // surround is remixed in floats, use a float PA buffer to save another conversion
    ss.format = PA_SAMPLE_FLOAT32NE;
    m_bytespersample = sizeof(float);

    channel_map_p = &channel_map;  // explicit channel map:
    channel_map.channels = 6;
    channel_map.map[0] = PA_CHANNEL_POSITION_FRONT_LEFT;
    channel_map.map[1] = PA_CHANNEL_POSITION_FRONT_RIGHT;
    channel_map.map[2] = PA_CHANNEL_POSITION_FRONT_CENTER;
    channel_map.map[3] = PA_CHANNEL_POSITION_LFE;
    channel_map.map[4] = PA_CHANNEL_POSITION_REAR_LEFT;
    channel_map.map[5] = PA_CHANNEL_POSITION_REAR_RIGHT;
  }
  ss.channels = m_channels;
  ss.rate = m_mixer->GetSampleRate();
  assert(pa_sample_spec_valid(&ss));
  m_pa_s = pa_stream_new(m_pa_ctx, "Playback", &ss, channel_map_p);
  pa_stream_set_write_callback(m_pa_s, WriteCallback, this);
  pa_stream_set_underflow_callback(m_pa_s, UnderflowCallback, this);

  // connect this audio stream to the default audio playback
  // limit buffersize to reduce latency
  m_pa_ba.fragsize = -1;
  m_pa_ba.maxlength = -1;  // max buffer, so also max latency
  m_pa_ba.minreq = -1;     // don't read every byte, try to group them _a bit_
  m_pa_ba.prebuf = -1;     // start as early as possible
  m_pa_ba.tlength =
      BUFFER_SAMPLES * m_channels *
      m_bytespersample;  // designed latency, only change this flag for low latency output
  // TODO: review this, audio stretching won't work correctly if latency is dynamic
  pa_stream_flags flags = pa_stream_flags(PA_STREAM_INTERPOLATE_TIMING | PA_STREAM_ADJUST_LATENCY |
                                          PA_STREAM_AUTO_TIMING_UPDATE);
  m_pa_error = pa_stream_connect_playback(m_pa_s, nullptr, &m_pa_ba, flags, nullptr, nullptr);
  if (m_pa_error < 0)
  {
<<<<<<< HEAD
    // Theoretically PulseAudio should not fail based on the number of channels (as it just remixes
    // anyway), but we never know so we fallback to stereo
    if (!m_stereo)
    {
      ERROR_LOG(AUDIO, "PulseAudio failed to initialize (6.0, falling back to 2.0): %s",
                pa_strerror(m_pa_error));
      m_stereo = true;

      pa_stream_disconnect(m_pa_s);
      pa_stream_unref(m_pa_s);

      m_channels = 2;
      ss.format = PA_SAMPLE_S16LE;
      m_bytespersample = sizeof(s16);
      ss.channels = m_channels;
      m_pa_ba.tlength = BUFFER_SAMPLES * m_channels * m_bytespersample;
      channel_map_p = nullptr;
      assert(pa_sample_spec_valid(&ss));

      m_pa_s = pa_stream_new(m_pa_ctx, "Playback", &ss, channel_map_p);
      pa_stream_set_write_callback(m_pa_s, WriteCallback, this);
      pa_stream_set_underflow_callback(m_pa_s, UnderflowCallback, this);

      m_pa_error = pa_stream_connect_playback(m_pa_s, nullptr, &m_pa_ba, flags, nullptr, nullptr);
    }

    if (m_pa_error < 0)
    {
      ERROR_LOG(AUDIO, "PulseAudio failed to initialize (2.0): %s", pa_strerror(m_pa_error));
      return false;
    }
  }

  INFO_LOG(AUDIO, "PulseAudio successfully initialized");
=======
    ERROR_LOG_FMT(AUDIO, "PulseAudio failed to initialize: {}", pa_strerror(m_pa_error));
    return false;
  }

  INFO_LOG_FMT(AUDIO, "Pulse successfully initialized");
>>>>>>> 3f68acea
  return true;
}

void PulseAudio::PulseShutdown()
{
  if (m_pa_s)
  {
    pa_stream_disconnect(m_pa_s);
    pa_stream_unref(m_pa_s);
    m_pa_s = nullptr;
  }
  pa_context_disconnect(m_pa_ctx);
  pa_context_unref(m_pa_ctx);
  pa_mainloop_free(m_pa_ml);
  m_pa_ml = nullptr;
  m_pa_mlapi = nullptr;
  m_pa_ctx = nullptr;
}

AudioCommon::SurroundState PulseAudio::GetSurroundState() const
{
  if (m_run_thread.IsSet() && m_pa_connected == 1 && m_pa_error >= 0)
  {
    if (!m_stereo)
    {
      return AudioCommon::SurroundState::Enabled;
    }
    if (SConfig::GetInstance().ShouldUseDPL2Decoder())
    {
      return AudioCommon::SurroundState::Failed;
    }
  }
  return SConfig::GetInstance().ShouldUseDPL2Decoder() ?
             AudioCommon::SurroundState::EnabledNotRunning :
             AudioCommon::SurroundState::Disabled;
}

void PulseAudio::StateCallback(pa_context* c)
{
  pa_context_state_t state = pa_context_get_state(c);
  switch (state)
  {
  case PA_CONTEXT_FAILED:
  case PA_CONTEXT_TERMINATED:
    m_pa_connected = 2;
    break;
  case PA_CONTEXT_READY:
    m_pa_connected = 1;
    break;
  default:
    break;
  }
}

// On underflow, increase PulseAudio latency in ~10ms steps
void PulseAudio::UnderflowCallback(pa_stream* s)
{
  m_pa_ba.tlength += BUFFER_SAMPLES * m_channels * m_bytespersample;
  pa_operation* op = pa_stream_set_buffer_attr(s, &m_pa_ba, nullptr, nullptr);
  pa_operation_unref(op);

<<<<<<< HEAD
  WARN_LOG(AUDIO, "PulseAudio underflow, new latency: %d bytes", m_pa_ba.tlength);
=======
  WARN_LOG_FMT(AUDIO, "pulseaudio underflow, new latency: {} bytes", m_pa_ba.tlength);
>>>>>>> 3f68acea
}

void PulseAudio::WriteCallback(pa_stream* s, size_t length)
{
  int bytes_per_frame = m_channels * m_bytespersample;
  int frames = (length / bytes_per_frame);
  size_t trunc_length = frames * bytes_per_frame;

  // fetch dst buffer directly from PulseAudio, so no memcpy is needed
  void* buffer;
  m_pa_error = pa_stream_begin_write(s, &buffer, &trunc_length);

  if (!buffer || m_pa_error < 0)
    return;  // error will be printed from main loop

  if (m_running)
  {
    if (m_stereo)
    {
      // use the raw s16 stereo mix
      m_mixer->Mix((s16*)buffer, frames);
    }
    else
    {
<<<<<<< HEAD
      // Extract dpl2/5.1 Surround
      m_mixer->MixSurround((float*)buffer, frames);
=======
      ERROR_LOG_FMT(AUDIO, "Unsupported number of PA channels requested: {}", m_channels);
      return;
>>>>>>> 3f68acea
    }
  }

  m_pa_error = pa_stream_write(s, buffer, trunc_length, nullptr, 0, PA_SEEK_RELATIVE);
}

// Callbacks that forward to internal methods (required because PulseAudio is a C API)

void PulseAudio::StateCallback(pa_context* c, void* userdata)
{
  PulseAudio* p = (PulseAudio*)userdata;
  p->StateCallback(c);
}

void PulseAudio::UnderflowCallback(pa_stream* s, void* userdata)
{
  PulseAudio* p = (PulseAudio*)userdata;
  p->UnderflowCallback(s);
}

void PulseAudio::WriteCallback(pa_stream* s, size_t length, void* userdata)
{
  PulseAudio* p = (PulseAudio*)userdata;
  p->WriteCallback(s, length);
}<|MERGE_RESOLUTION|>--- conflicted
+++ resolved
@@ -57,13 +57,8 @@
   while (m_run_thread.IsSet() && m_pa_connected == 1 && m_pa_error >= 0)
     m_pa_error = pa_mainloop_iterate(m_pa_ml, 1, nullptr);
 
-<<<<<<< HEAD
   if (m_pa_error < 0)
-    ERROR_LOG(AUDIO, "PulseAudio error: %s", pa_strerror(m_pa_error));
-=======
-    if (m_pa_error < 0)
-      ERROR_LOG_FMT(AUDIO, "PulseAudio error: {}", pa_strerror(m_pa_error));
->>>>>>> 3f68acea
+    ERROR_LOG_FMT(AUDIO, "PulseAudio error: {}", pa_strerror(m_pa_error));
 
   PulseShutdown();
 }
@@ -139,7 +134,6 @@
   m_pa_error = pa_stream_connect_playback(m_pa_s, nullptr, &m_pa_ba, flags, nullptr, nullptr);
   if (m_pa_error < 0)
   {
-<<<<<<< HEAD
     // Theoretically PulseAudio should not fail based on the number of channels (as it just remixes
     // anyway), but we never know so we fallback to stereo
     if (!m_stereo)
@@ -168,19 +162,12 @@
 
     if (m_pa_error < 0)
     {
-      ERROR_LOG(AUDIO, "PulseAudio failed to initialize (2.0): %s", pa_strerror(m_pa_error));
+      ERROR_LOG_FMT(AUDIO, "PulseAudio failed to initialize (2.0): {}", pa_strerror(m_pa_error));
       return false;
     }
   }
 
-  INFO_LOG(AUDIO, "PulseAudio successfully initialized");
-=======
-    ERROR_LOG_FMT(AUDIO, "PulseAudio failed to initialize: {}", pa_strerror(m_pa_error));
-    return false;
-  }
-
-  INFO_LOG_FMT(AUDIO, "Pulse successfully initialized");
->>>>>>> 3f68acea
+  INFO_LOG_FMT(AUDIO, "PulseAudio successfully initialized");
   return true;
 }
 
@@ -242,11 +229,7 @@
   pa_operation* op = pa_stream_set_buffer_attr(s, &m_pa_ba, nullptr, nullptr);
   pa_operation_unref(op);
 
-<<<<<<< HEAD
-  WARN_LOG(AUDIO, "PulseAudio underflow, new latency: %d bytes", m_pa_ba.tlength);
-=======
-  WARN_LOG_FMT(AUDIO, "pulseaudio underflow, new latency: {} bytes", m_pa_ba.tlength);
->>>>>>> 3f68acea
+  WARN_LOG_FMT(AUDIO, "PulseAudio underflow, new latency: {} bytes", m_pa_ba.tlength);
 }
 
 void PulseAudio::WriteCallback(pa_stream* s, size_t length)
@@ -271,13 +254,8 @@
     }
     else
     {
-<<<<<<< HEAD
       // Extract dpl2/5.1 Surround
       m_mixer->MixSurround((float*)buffer, frames);
-=======
-      ERROR_LOG_FMT(AUDIO, "Unsupported number of PA channels requested: {}", m_channels);
-      return;
->>>>>>> 3f68acea
     }
   }
 
