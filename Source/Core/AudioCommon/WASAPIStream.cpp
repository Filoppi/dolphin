// Copyright 2018 Dolphin Emulator Project
// Licensed under GPLv2+
// Refer to the license.txt file included.

#include "AudioCommon/WASAPIStream.h"

#ifdef _WIN32

// clang-format off
#include <algorithm>
#include <Audioclient.h>
#include <cassert>
#include <comdef.h>
#include <mmdeviceapi.h>
#include <functiondiscoverykeys_devpkey.h>
#include <Audiopolicy.h>
// clang-format on

#include "AudioCommon/AudioCommon.h"
#include "Common/Logging/Log.h"
#include "Common/StringUtil.h"
#include "Common/Thread.h"
#include "Core/ConfigManager.h"
#include "VideoCommon/OnScreenDisplay.h"

#define STEREO_CHANNELS 2
#define SURROUND_CHANNELS 6

// Helper to avoid having to call CoUninitialize() on multiple return cases
class AutoCoInit
{
public:
  AutoCoInit()
  {
    // COINIT_MULTITHREADED seems to be the better choice here given we handle multithread access
    // safely ourself and WASAPI is made for MTA. It should also perform better.
    // Note that calls to this from the main thread will return RPC_E_CHANGED_MODE
    // as some external library is calling CoInitialize with COINIT_APARTMENTTHREADED
    // without uninitializing it. We keep going
    result = CoInitializeEx(nullptr, COINIT_MULTITHREADED);
    // It's very rare for this to happen so we don't append the consequences of the error
    if (result != RPC_E_CHANGED_MODE && FAILED(result))
      ERROR_LOG(AUDIO, "WASAPI: Failed to initialize the COM library");
  }
  ~AutoCoInit()
  {
    if (SUCCEEDED(result))
      CoUninitialize();
  }

  bool Succeeded() const { return result == RPC_E_CHANGED_MODE || SUCCEEDED(result); }

private:
  HRESULT result;
};

// Helper to print a failed message on screen if we fail to start (and isn't retrying)
class AutoPrintMsg
{
public:
  AutoPrintMsg(WASAPIStream* WASAPI_stream) : m_WASAPI_stream(WASAPI_stream) {}
  ~AutoPrintMsg()
  {
    if (!m_WASAPI_stream->IsRunning() && !m_WASAPI_stream->ShouldRestart())
    {
      std::string message =
          "WASAPI failed to start, the current audio device likely does not support 2.0 16-bit " +
          std::to_string(m_WASAPI_stream->GetMixer()->GetSampleRate()) +
          " Hz PCM audio."
          "\nWASAPI exclusive mode (event driven) won't work";

      ERROR_LOG(AUDIO, message.c_str());
      OSD::AddMessage(message, 6000U, OSD::Color::RED);
    }
  }

private:
  WASAPIStream* m_WASAPI_stream;
};

// The implementation of MSCOM was copied from MSDN. I doubt it's needed
class CustomNotificationClient : public IMMNotificationClient
{
public:
  CustomNotificationClient(WASAPIStream* stream) : m_ref_count(1), m_stream(stream) {}

  ULONG STDMETHODCALLTYPE AddRef() { return InterlockedIncrement(&m_ref_count); }
  ULONG STDMETHODCALLTYPE Release()
  {
    ULONG ref_count = InterlockedDecrement(&m_ref_count);
    if (0 == ref_count)
    {
      delete this;
    }
    return ref_count;
  }

  HRESULT STDMETHODCALLTYPE QueryInterface(REFIID riid, VOID** ppvInterface)
  {
    if (__uuidof(IUnknown) == riid)
    {
      AddRef();
      *ppvInterface = (IUnknown*)this;
    }
    else if (__uuidof(IMMNotificationClient) == riid)
    {
      AddRef();
      *ppvInterface = (IMMNotificationClient*)this;
    }
    else
    {
      *ppvInterface = nullptr;
      return E_NOINTERFACE;
    }
    return S_OK;
  }

  HRESULT STDMETHODCALLTYPE OnDefaultDeviceChanged(EDataFlow flow, ERole role, LPCWSTR device_id)
  {
    if ((flow == EDataFlow::eRender || flow == EDataFlow::eAll) && m_stream->IsRunning() &&
        m_stream->IsUsingDefaultDevice())
    {
      // Trigger a restart so it will resume from the new default device
      m_stream->OnSettingsChanged();
    }
    return S_OK;
  }

  // We already handle these events: if a stream is running and affected, it will be restarted.
  // We probably couldn't know from here if the stream will fail to keep running,
  // so we couldn't tell whether it needs restarting or not
  HRESULT STDMETHODCALLTYPE OnDeviceAdded(LPCWSTR device_id) { return S_OK; };
  HRESULT STDMETHODCALLTYPE OnDeviceRemoved(LPCWSTR device_id) { return S_OK; }
  HRESULT STDMETHODCALLTYPE OnDeviceStateChanged(LPCWSTR device_id, DWORD new_state)
  {
    return S_OK;
  }
  HRESULT STDMETHODCALLTYPE OnPropertyValueChanged(LPCWSTR device_id, const PROPERTYKEY key)
  {
    return S_OK;
  }

  LONG m_ref_count;
  WASAPIStream* m_stream;
};

static bool HandleWinAPI(std::string_view message, HRESULT result)
{
  if (result != S_OK)
  {
    _com_error err(result);
    std::string error = TStrToUTF8(err.ErrorMessage());

    switch (result)
    {
    case AUDCLNT_E_DEVICE_IN_USE:
      error = "Audio endpoint already in use";
      break;
    case AUDCLNT_E_RESOURCES_INVALIDATED:
      error = "Audio resource invalidated (e.g. by a device removal)";
      break;
    case AUDCLNT_E_DEVICE_INVALIDATED:
      error = "Audio endpoint invalidated (e.g. by a change of settings)";
      break;
    }

<<<<<<< HEAD
    ERROR_LOG(AUDIO, "WASAPI: %s (%s)", message.c_str(), error.c_str());
=======
    ERROR_LOG_FMT(AUDIO, "WASAPI: {}: {}", message, error);
>>>>>>> 3f68acea
  }

  return SUCCEEDED(result);
}

WASAPIStream::WASAPIStream()
{
  m_aci = std::make_unique<AutoCoInit>();
}

WASAPIStream::~WASAPIStream()
{
  // As long as this is wrapped around AudioCommon, this won't ever trigger
  if (m_running)
    SetRunning(false);

  if (m_enumerator)
  {
    m_enumerator->Release();
    if (m_notification_client)
    {
      // Ignore the result, we can't do much about it
      m_enumerator->UnregisterEndpointNotificationCallback(m_notification_client);
      m_notification_client->Release();
    }
  }
}

std::vector<std::pair<std::string, std::string>> WASAPIStream::GetAvailableDevices()
{
  AutoCoInit aci;
  if (!aci.Succeeded())
    return {};

  IMMDeviceEnumerator* enumerator = nullptr;

  HRESULT result =
      CoCreateInstance(__uuidof(MMDeviceEnumerator), nullptr, CLSCTX_INPROC_SERVER,
                       __uuidof(IMMDeviceEnumerator), reinterpret_cast<LPVOID*>(&enumerator));

  if (!HandleWinAPI("Failed to create MMDeviceEnumerator", result))
    return {};

  std::vector<std::pair<std::string, std::string>> device_ids_and_names;
  IMMDeviceCollection* devices;
  result = enumerator->EnumAudioEndpoints(eRender, DEVICE_STATE_ACTIVE, &devices);

  if (!HandleWinAPI("Failed to get available devices", result))
  {
    enumerator->Release();
    return {};
  }

  UINT count;
  devices->GetCount(&count);

  for (u32 i = 0; i < count; ++i)
  {
    IMMDevice* device;
    result = devices->Item(i, &device);
    if (!HandleWinAPI("Failed to get device " + std::to_string(i), result))
      continue;

    IPropertyStore* device_properties;
    result = device->OpenPropertyStore(STGM_READ, &device_properties);

    if (!HandleWinAPI("Failed to get IPropertyStore", result))
    {
      device->Release();
      continue;
    }

    PROPVARIANT device_name;
    PropVariantInit(&device_name);
    result = device_properties->GetValue(PKEY_Device_FriendlyName, &device_name);

    if (!HandleWinAPI("Failed to get Device Name", result))
    {
      device_properties->Release();
      device_properties = nullptr;
      device->Release();
      continue;
    }

    wchar_t* device_id = nullptr;
    result = device->GetId(&device_id);

    if (HandleWinAPI("Failed to get Device ID", result))
    {
      device_ids_and_names.push_back(
          std::make_pair(TStrToUTF8(device_id), TStrToUTF8(device_name.pwszVal)));
      CoTaskMemFree(device_id);
    }

    PropVariantClear(&device_name);
    device_properties->Release();
    device_properties = nullptr;
    device->Release();
  }

  devices->Release();
  enumerator->Release();

  return device_ids_and_names;
}

IMMDevice* WASAPIStream::GetDeviceByName(std::string_view name)
{
  AutoCoInit aci;
  if (!aci.Succeeded())
    return nullptr;

  IMMDeviceEnumerator* enumerator = nullptr;

  HRESULT result =
      CoCreateInstance(__uuidof(MMDeviceEnumerator), nullptr, CLSCTX_INPROC_SERVER,
                       __uuidof(IMMDeviceEnumerator), reinterpret_cast<LPVOID*>(&enumerator));

  if (!HandleWinAPI("Failed to create MMDeviceEnumerator", result))
    return nullptr;

  IMMDeviceCollection* devices;
  result = enumerator->EnumAudioEndpoints(eRender, DEVICE_STATE_ACTIVE, &devices);

  if (!HandleWinAPI("Failed to get available devices", result))
  {
    enumerator->Release();
    return nullptr;
  }

  IMMDevice* found_device = nullptr;

  UINT count;
  devices->GetCount(&count);

  for (u32 i = 0; i < count; ++i)
  {
    IMMDevice* device;
    result = devices->Item(i, &device);
    if (!HandleWinAPI("Failed to get device " + std::to_string(i), result))
      continue;

    IPropertyStore* device_properties;
    result = device->OpenPropertyStore(STGM_READ, &device_properties);

    if (!HandleWinAPI("Failed to get IPropertyStore", result))
    {
      device->Release();
      continue;
    }

    PROPVARIANT device_name;
    PropVariantInit(&device_name);
    result = device_properties->GetValue(PKEY_Device_FriendlyName, &device_name);

    if (!HandleWinAPI("Failed to get Device Name", result))
    {
      device_properties->Release();
      device_properties = nullptr;
      device->Release();
    }

    if (TStrToUTF8(device_name.pwszVal) == name)
    {
      PropVariantClear(&device_name);
      device_properties->Release();
      device_properties = nullptr;
      found_device = device;
      break;
    }
    else
    {
      PropVariantClear(&device_name);
      device_properties->Release();
      device_properties = nullptr;
      device->Release();
    }
  }

  devices->Release();
  enumerator->Release();

  return found_device;
}

IMMDevice* WASAPIStream::GetDeviceByID(std::string_view id)
{
  AutoCoInit aci;
  if (!aci.Succeeded())
    return nullptr;

  IMMDeviceEnumerator* enumerator = nullptr;

  HRESULT result =
      CoCreateInstance(__uuidof(MMDeviceEnumerator), nullptr, CLSCTX_INPROC_SERVER,
                       __uuidof(IMMDeviceEnumerator), reinterpret_cast<LPVOID*>(&enumerator));

  if (!HandleWinAPI("Failed to create MMDeviceEnumerator", result))
    return nullptr;

  IMMDeviceCollection* devices;
  result = enumerator->EnumAudioEndpoints(eRender, DEVICE_STATE_ACTIVE, &devices);

  if (!HandleWinAPI("Failed to get available devices", result))
  {
    enumerator->Release();
    return {};
  }

  IMMDevice* found_device = nullptr;

  UINT count;
  devices->GetCount(&count);

  for (u32 i = 0; i < count; ++i)
  {
    IMMDevice* device;
    result = devices->Item(i, &device);
    if (!HandleWinAPI("Failed to get device " + std::to_string(i), result))
      continue;

    wchar_t* device_id = nullptr;
    result = device->GetId(&device_id);

    if (!HandleWinAPI("Failed to get Device ID", result))
    {
      device->Release();
      continue;
    }

    if (TStrToUTF8(device_id) == id)
    {
      CoTaskMemFree(device_id);
      found_device = device;
      break;
    }
    else
    {
      CoTaskMemFree(device_id);
      device->Release();
    }
  }

  devices->Release();
  enumerator->Release();

  return found_device;
}

std::vector<unsigned long> WASAPIStream::GetSelectedDeviceSampleRates()
{
  std::vector<unsigned long> device_sample_rates;

  AutoCoInit aci;
  if (!aci.Succeeded())
    return device_sample_rates;

  IMMDeviceEnumerator* enumerator = nullptr;
  IMMDevice* device = nullptr;
  IAudioClient* audio_client = nullptr;

  HRESULT result =
      CoCreateInstance(__uuidof(MMDeviceEnumerator), nullptr, CLSCTX_INPROC_SERVER,
                       __uuidof(IMMDeviceEnumerator), reinterpret_cast<LPVOID*>(&enumerator));

  if (!HandleWinAPI("Failed to create MMDeviceEnumerator", result))
    return device_sample_rates;

  bool using_default_device = SConfig::GetInstance().sWASAPIDeviceID.empty();

  if (using_default_device)
  {
    result = enumerator->GetDefaultAudioEndpoint(eRender, eConsole, &device);
  }
  else
  {
    device = GetDeviceByID(SConfig::GetInstance().sWASAPIDeviceID);
    result = S_OK;

    if (!device)
    {
      device = GetDeviceByName(SConfig::GetInstance().sWASAPIDeviceName);
      if (!device)
      {
        ERROR_LOG(AUDIO, "WASAPI: Can't find device '%s', falling back to default",
                  SConfig::GetInstance().sWASAPIDeviceName.c_str());
        result = enumerator->GetDefaultAudioEndpoint(eRender, eConsole, &device);
      }
    }
  }

  if (!HandleWinAPI("Failed to get default endpoint", result))
  {
    enumerator->Release();
    return device_sample_rates;
  }

  // Note from Microsoft: In Win 8, the first use of IAudioClient to access the audio device
  // should be on the STA thread. Calls from an MTA thread may result in undefined behavior.
  // We haven't implemented that, but cubeb said they never found the problem, but it could be
  // exclusive to exclisve mode, or it could have been patched in newer Win 8 versions
  result = device->Activate(__uuidof(IAudioClient), CLSCTX_INPROC_SERVER, nullptr,
                            reinterpret_cast<LPVOID*>(&audio_client));

  if (!HandleWinAPI("Failed to reactivate IAudioClient", result))
  {
    device->Release();
    enumerator->Release();
    return device_sample_rates;
  }

  // Anything below 48kHz should not be used, but I've added 44.1kHz and 32kHz in case
  // a device doesn't support 48kHz. Any new value can be added here.
  // Unfortunately there is no easy way to get the list of supported formats.
  unsigned long worst_to_best_sample_rates[6] = {32000, 44100, 48000, 96000, 192000, 384000};
  s32 i = ARRAYSIZE(worst_to_best_sample_rates) - 1;

  WAVEFORMATEXTENSIBLE format;
  format.Format.nChannels = STEREO_CHANNELS;
  format.Format.wBitsPerSample = 16;
  format.Format.nBlockAlign = format.Format.nChannels * format.Format.wBitsPerSample / 8;
  format.Samples.wValidBitsPerSample = format.Format.wBitsPerSample;
  format.dwChannelMask = SPEAKER_FRONT_LEFT | SPEAKER_FRONT_RIGHT;
  format.SubFormat = KSDATAFORMAT_SUBTYPE_PCM;

  while (i >= 0)
  {
    format.Format.nSamplesPerSec = worst_to_best_sample_rates[i];
    format.Format.nAvgBytesPerSec = format.Format.nSamplesPerSec * format.Format.nBlockAlign;

    format.Format.wFormatTag = WAVE_FORMAT_PCM;
    format.Format.cbSize = 0;
    // Microsoft specified this needs to be called twice, once with WAVEFORMATEX
    // and once with WAVEFORMATEXTENSIBLE
    result = audio_client->IsFormatSupported(AUDCLNT_SHAREMODE_EXCLUSIVE,
                                             (const WAVEFORMATEX*)&format, nullptr);

    if (!SUCCEEDED(result))
    {
      --i;
      continue;
    }

    format.Format.wFormatTag = WAVE_FORMAT_EXTENSIBLE;
    format.Format.cbSize = sizeof(WAVEFORMATEXTENSIBLE) - sizeof(WAVEFORMATEX);
    result = audio_client->IsFormatSupported(AUDCLNT_SHAREMODE_EXCLUSIVE,
                                             (const WAVEFORMATEX*)&format, nullptr);

    if (!SUCCEEDED(result))
    {
      --i;
      continue;
    }

    device_sample_rates.push_back(worst_to_best_sample_rates[i]);
    --i;
  }

  if (device_sample_rates.size() == 0)
  {
    unsigned long sample_rate = using_default_device ? AudioCommon::GetOSMixerSampleRate() :
                                                       AudioCommon::GetDefaultSampleRate();
    HandleWinAPI("Found no supported device formats, will try with " +
                     std::to_string(sample_rate) +
                     " whether supported or not",
                 result);
  }

  device->Release();
  audio_client->Release();
  enumerator->Release();

  return device_sample_rates;
}

bool WASAPIStream::SetRestartFromResult(HRESULT result)
{
  // This can be triggered by changing the "Spacial sound" settings or the sample rate
  if (result == AUDCLNT_E_DEVICE_INVALIDATED || result == AUDCLNT_E_RESOURCES_INVALIDATED)
  {
    WARN_LOG(AUDIO, "WASAPI: The audio device has either been removed or a setting has recently "
                    "changed and Windows is recomputing it. Restarting WASAPI");
    // Doing this here is definitely a hack, the correct way would be to use IMMNotificationClient
    // but it seems more complicated to use, relying on errors is just simpler
    m_should_restart = true;
    return true;
  }

  return false;
}

bool WASAPIStream::Init()
{
  // Both CLSCTX_INPROC_SERVER or CLSCTX_ALL should be fine for Dolphin
  HRESULT result =
      CoCreateInstance(__uuidof(MMDeviceEnumerator), nullptr, CLSCTX_INPROC_SERVER,
                       __uuidof(IMMDeviceEnumerator), reinterpret_cast<LPVOID*>(&m_enumerator));

  if (!HandleWinAPI("Failed to create MMDeviceEnumerator", result))
    return false;

  m_notification_client = new CustomNotificationClient(this);
  result = m_enumerator->RegisterEndpointNotificationCallback(m_notification_client);
  if (FAILED(result))
  {
    // We can continue without this
    m_notification_client->Release();
    m_notification_client = nullptr;
  }

  return true;
}

bool WASAPIStream::SetRunning(bool running)
{
  assert(running != m_running);  // Can't happen, but if it did, it's not supported

  // Can be called by multiple threads (main and emulation), we need to initialize COM
  AutoCoInit aci;
  if (!aci.Succeeded())
    return false;

  m_should_restart = false;

  if (running)
  {
    bool using_default_device = SConfig::GetInstance().sWASAPIDeviceID.empty();
    // Start from the current OS selected Mixer sample rate if we are the default device. This is
    // because the default device might not support Dolphin's default sample rate, thus WASAPI would
    // fail to start
    unsigned long sample_rate = using_default_device ? AudioCommon::GetOSMixerSampleRate() :
                                                       AudioCommon::GetDefaultSampleRate();

    // Make sure the selected mode is still supported (ignored if we are using the default device)
    char* pEnd = nullptr;
    unsigned long user_preferred_sample_rate =
        std::strtoull(SConfig::GetInstance().sWASAPIDeviceSampleRate.c_str(), &pEnd, 10);
    if (!using_default_device && pEnd != nullptr && user_preferred_sample_rate != 0)
    {
      std::vector<unsigned long> selected_device_sample_rates =
          WASAPIStream::GetSelectedDeviceSampleRates();
      for (unsigned long selected_device_sample_rate : selected_device_sample_rates)
      {
        if (selected_device_sample_rate == user_preferred_sample_rate)
        {
          sample_rate = user_preferred_sample_rate;
          break;
        }
      }
    }

    m_surround = SConfig::GetInstance().ShouldUseDPL2Decoder();
    // Recreate the mixer with our preferred sample rate
    GetMixer()->UpdateSettings(sample_rate);

    m_format.Format.wFormatTag = WAVE_FORMAT_EXTENSIBLE;
    m_format.Format.nChannels = m_surround ? SURROUND_CHANNELS : STEREO_CHANNELS;
    m_format.Format.nSamplesPerSec = GetMixer()->GetSampleRate();
    // We could use 24 bit (in 32 bit containers) when using surround, as the surround mixer gives
    // us a float between -1 and 1, but it was originally mixed from 16 bit source anyway, so there
    // likely won't be any loss in quality. The other advantage would be that we wouldn't need to
    // use an intermediary array as we could just use the surround array, but again,
    // that's not worth it. The only advantage would be when the volume isn't set to 100%
    m_format.Format.wBitsPerSample = 16;
    m_format.Format.nBlockAlign = m_format.Format.nChannels * m_format.Format.wBitsPerSample / 8;
    m_format.Format.nAvgBytesPerSec = m_format.Format.nSamplesPerSec * m_format.Format.nBlockAlign;
    m_format.Format.cbSize = sizeof(WAVEFORMATEXTENSIBLE) - sizeof(WAVEFORMATEX);
    m_format.Samples.wValidBitsPerSample = m_format.Format.wBitsPerSample;
    // clang-format off
    m_format.dwChannelMask = m_surround ? (SPEAKER_FRONT_LEFT   | SPEAKER_FRONT_RIGHT   |
                                           SPEAKER_FRONT_CENTER | SPEAKER_LOW_FREQUENCY |
                                           SPEAKER_BACK_LEFT    | SPEAKER_BACK_RIGHT   ):
                                          (SPEAKER_FRONT_LEFT   | SPEAKER_FRONT_RIGHT  );
    // clang-format on
    // Some sound cards might support KSDATAFORMAT_SUBTYPE_IEEE_FLOAT, which would avoid a
    // conversion when using DPLII, though I didn't think it was worth implementing
    m_format.SubFormat = KSDATAFORMAT_SUBTYPE_PCM;

    IMMDevice* device = nullptr;

    AutoPrintMsg apm(this);

    HRESULT result;

    if (SConfig::GetInstance().sWASAPIDeviceID.empty())
    {
      result = m_enumerator->GetDefaultAudioEndpoint(eRender, eConsole, &device);
      m_using_default_device = true;
    }
    else
    {
      device = GetDeviceByID(SConfig::GetInstance().sWASAPIDeviceID);
      result = S_OK;
      m_using_default_device = false;

      if (!device)
      {
<<<<<<< HEAD
        device = GetDeviceByName(SConfig::GetInstance().sWASAPIDeviceName);

        // Whether this is the first time WASAPI starts running or not,
        // we will fallback on the default device if the custom one is not found.
        // This might happen if the device got removed (WASAPI would trigger m_should_restart).
        // An alternative would be to NOT fallback on the default device if a custom one
        // is specified, especially in case the specified one was previously available but then
        // just got disconnected, but overall, this should be fine
        if (!device)
        {
          ERROR_LOG(AUDIO, "WASAPI: Can't find device '%s', falling back to default",
                    SConfig::GetInstance().sWASAPIDeviceName.c_str());
          result = m_enumerator->GetDefaultAudioEndpoint(eRender, eConsole, &device);
          m_using_default_device = true;
        }
=======
        ERROR_LOG_FMT(AUDIO, "Can't find device '{}', falling back to default",
                      SConfig::GetInstance().sWASAPIDevice);
        result = m_enumerator->GetDefaultAudioEndpoint(eRender, eConsole, &device);
>>>>>>> 3f68acea
      }
    }

    if (!HandleWinAPI("Failed to get default endpoint", result))
    {
      return false;
    }

    // Show a friendly name in the log (no other use)
    IPropertyStore* device_properties;
    result = device->OpenPropertyStore(STGM_READ, &device_properties);

    if (HandleWinAPI("Failed to get IPropertyStore", result))
    {
      PROPVARIANT device_name;
      PropVariantInit(&device_name);

      device_properties->GetValue(PKEY_Device_FriendlyName, &device_name);

      INFO_LOG(AUDIO, "WASAPI: Using Audio Device '%s'", TStrToUTF8(device_name.pwszVal).c_str());

<<<<<<< HEAD
      PropVariantClear(&device_name);
=======
    INFO_LOG_FMT(AUDIO, "Using audio endpoint '{}'", TStrToUTF8(device_name.pwszVal));
>>>>>>> 3f68acea

      device_properties->Release();
      device_properties = nullptr;
    }

    // TODO: Microsoft says we need to create and destroy IAudioClient and all the pointers we get
    // from it in the same thread. Unfortunately, due to the way Dolphin is done, this isn't easy,
    // as the audio backend can be started and stopped (SetRunning()) from the main and emu threads.
    // We can't move all of this between Init() and the destructor as if we paused the game, WASAPI
    // would keep exclusive access of the device. I've also tried to move all of this in SoundLoop()
    // (m_thread), but m_need_data_event failed to trigger.
    // Let's just hope it works fine without it, at worse it will cause a small memory leak, but
    // this has always been the case.
    // We don't need IAudioClient3, it doesn't add anything for exclusive mode.
    result = device->Activate(__uuidof(IAudioClient), CLSCTX_INPROC_SERVER, nullptr,
                              reinterpret_cast<LPVOID*>(&m_audio_client));

    if (SetRestartFromResult(result) || !HandleWinAPI("Failed to activate IAudioClient", result))
    {
      device->Release();
      return false;
    }

    // Clamp by the minimum supported device period (latency).
    // Microsoft said it would automatically be clamped but setting
    // device_period to 1 or 0 failed the IAudioClient::Initialize.
    // WASAPI exclusive mode supports up to 5000ms, but let's clamp it,
    // to 500ms and the mixer buffer length
    REFERENCE_TIME device_period = 0;
    result = m_audio_client->GetDevicePeriod(nullptr, &device_period);
    device_period = std::clamp((REFERENCE_TIME)AudioCommon::GetUserTargetLatency() * 10000,
                               device_period, (REFERENCE_TIME)500 * 10000);

<<<<<<< HEAD
    if (SetRestartFromResult(result) || !HandleWinAPI("Failed to get device period", result))
=======
    device_period += SConfig::GetInstance().iLatency * (10000 / m_format.Format.nChannels);
    INFO_LOG_FMT(AUDIO, "Audio period set to {}", device_period);

    if (!HandleWinAPI("Failed to obtain device period", result))
>>>>>>> 3f68acea
    {
      device->Release();
      m_audio_client->Release();
      m_audio_client = nullptr;
      return false;
    }

    DWORD stream_flags = AUDCLNT_STREAMFLAGS_EVENTCALLBACK;

    // We don't need a GUID as we only have one audio session at a time
    result = m_audio_client->Initialize(AUDCLNT_SHAREMODE_EXCLUSIVE, stream_flags, device_period,
                                        device_period, &m_format.Format, nullptr);

    // Fallback to stereo if surround 5.1 is not supported
    if (m_surround && result == AUDCLNT_E_UNSUPPORTED_FORMAT)
    {
      WARN_LOG(AUDIO,
               "WASAPI: Your current audio device doesn't support 5.1 16-bit %u Hz"
               " PCM audio. Will fallback to 2.0 16-bit",
               GetMixer()->GetSampleRate());

      m_surround = false;

      m_format.Format.nChannels = STEREO_CHANNELS;
      m_format.Format.nBlockAlign = m_format.Format.nChannels * m_format.Format.wBitsPerSample / 8;
      m_format.Format.nAvgBytesPerSec =
          m_format.Format.nSamplesPerSec * m_format.Format.nBlockAlign;
      m_format.dwChannelMask = SPEAKER_FRONT_LEFT | SPEAKER_FRONT_RIGHT;

      result = m_audio_client->Initialize(AUDCLNT_SHAREMODE_EXCLUSIVE, stream_flags, device_period,
                                          device_period, &m_format.Format, nullptr);
    }
    // TODO: just like we do above, we should add support for more devices
    // (e.g. bitrate, channels, format) by falling back and trying again

    if (result == AUDCLNT_E_UNSUPPORTED_FORMAT)
    {
      WARN_LOG(AUDIO,
               "WASAPI: Your current audio device doesn't support 2.0 16-bit %u Hz"
               " PCM audio. Exclusive mode (event driven) won't work",
               GetMixer()->GetSampleRate());

      device->Release();
      m_audio_client->Release();
      m_audio_client = nullptr;
      return false;
    }

    // Standard procedure from Microsoft documentation in case we receive this error
    if (result == AUDCLNT_E_BUFFER_SIZE_NOT_ALIGNED)
    {
      result = m_audio_client->GetBufferSize(&m_frames_in_buffer);
      m_audio_client->Release();
      m_audio_client = nullptr;

      if (SetRestartFromResult(result) ||
          !HandleWinAPI("Failed to get buffer size from IAudioClient", result))
      {
        device->Release();
        return false;
      }

      result = device->Activate(__uuidof(IAudioClient), CLSCTX_INPROC_SERVER, nullptr,
                                reinterpret_cast<LPVOID*>(&m_audio_client));

      if (SetRestartFromResult(result) ||
          !HandleWinAPI("Failed to reactivate IAudioClient", result))
      {
        device->Release();
        return false;
      }

      WARN_LOG(AUDIO, "WASAPI: Your current audio device doesn't support the latency (period)"
                      " you specified. Falling back to default device latency");

      // m_frames_in_buffer should already "include" our previously attempted latency,
      // so we don't need to multiply by our target latency again
      device_period = (REFERENCE_TIME)(
          (10000.0 * 1000 / m_format.Format.nSamplesPerSec * m_frames_in_buffer) + 0.5);

      // This should always work so we don't need to warn the user that WASAPI failed again
      result = m_audio_client->Initialize(AUDCLNT_SHAREMODE_EXCLUSIVE, stream_flags, device_period,
                                          device_period, &m_format.Format, nullptr);
    }

    // Show this even if we failed, just for information to the user
    INFO_LOG(AUDIO, "WASAPI: Sample Rate: %u, Channels: %u, Audio Period: %ims",
             m_format.Format.nSamplesPerSec, m_format.Format.nChannels, device_period / 10000);

    if (SetRestartFromResult(result) || !HandleWinAPI("Failed to initialize IAudioClient", result))
    {
      device->Release();
      m_audio_client->Release();
      m_audio_client = nullptr;
      return false;
    }

    result = m_audio_client->GetBufferSize(&m_frames_in_buffer);

    if (SetRestartFromResult(result) ||
        !HandleWinAPI("Failed to get buffer size from IAudioClient", result))
    {
      device->Release();
      m_audio_client->Release();
      m_audio_client = nullptr;
      return false;
    }

    result = m_audio_client->GetService(__uuidof(IAudioRenderClient),
                                        reinterpret_cast<LPVOID*>(&m_audio_renderer));

    if (SetRestartFromResult(result) ||
        !HandleWinAPI("Failed to get IAudioRenderClient from IAudioClient", result))
    {
      device->Release();
      m_audio_client->Release();
      m_audio_client = nullptr;
      return false;
    }

    m_need_data_event = CreateEvent(nullptr, FALSE, FALSE, nullptr);
    m_audio_client->SetEventHandle(m_need_data_event);

    result = m_audio_client->Start();

    if (SetRestartFromResult(result) || !HandleWinAPI("Failed to start IAudioClient", result))
    {
      device->Release();
      m_audio_renderer->Release();
      m_audio_renderer = nullptr;
      m_audio_client->Release();
      m_audio_client = nullptr;
      CloseHandle(m_need_data_event);
      m_need_data_event = nullptr;
      return false;
    }

    // We don't really care if this fails, we only use this to make sure the we didn't miss any
    // output periods, but if we can't guarantee that WASAPI will work anyway
    result = m_audio_client->GetService(__uuidof(IAudioClock),
                                        reinterpret_cast<LPVOID*>(&m_audio_clock));
    if (SUCCEEDED(result))
    {
      // This should always be identical to m_format.Format.nSamplesPerSec, but I can't guarantee
      u64 device_frequency = 0;
      m_audio_clock->GetFrequency(&device_frequency);

<<<<<<< HEAD
      if (device_frequency != m_format.Format.nSamplesPerSec)
      {
        // m_audio_clock->GetPosition would return unreliable values
        WARN_LOG(AUDIO, "WASAPI: The device frequence is different from our sample rate, we can't"
                        " keep them in sync. WASAPI will still work");
        m_audio_clock->Release();
        m_audio_clock = nullptr;
      }
    }

    // Again, if this fails, we can go on, we just won't know the volume of the application
    // the user has set through the Windows mixer
    IAudioSessionManager* audio_session_manager = nullptr;
    result = device->Activate(__uuidof(IAudioSessionManager), CLSCTX_INPROC_SERVER, nullptr,
                              reinterpret_cast<LPVOID*>(&audio_session_manager));
    if (SUCCEEDED(result))
    {
      result = audio_session_manager->GetSimpleAudioVolume(nullptr, false, &m_simple_audio_volume);
      audio_session_manager->Release();
    }
=======
    INFO_LOG_FMT(AUDIO, "WASAPI: Successfully initialized!");
>>>>>>> 3f68acea

    m_running = true;

    device->Release();

    NOTICE_LOG(AUDIO, "WASAPI: Successfully initialized");

    m_stop_thread_event = CreateEvent(nullptr, FALSE, FALSE, nullptr);

    m_thread = std::thread([this] { SoundLoop(); });
  }
  else
  {
    m_running = false;

    SetEvent(m_stop_thread_event);

    m_thread.join();

    m_using_default_device = false;

    // As long as we don't call SetRunning(false) while m_running was already false,
    // there is no need to check pointers here
    m_audio_renderer->Release();
    m_audio_renderer = nullptr;
    m_audio_client->Release();
    m_audio_client = nullptr;
    if (m_audio_clock)
    {
      m_audio_clock->Release();
      m_audio_clock = nullptr;
    }
    if (m_simple_audio_volume)
    {
      m_simple_audio_volume->Release();
      m_simple_audio_volume = nullptr;
    }
    CloseHandle(m_need_data_event);
    m_need_data_event = nullptr;
    CloseHandle(m_stop_thread_event);
    m_stop_thread_event = nullptr;
  }

  return true;
}

void WASAPIStream::Update()
{
  // TODO: move this out of the game (main) thread, restarting WASAPI should not lock the game
  // thread, but as of now there isn't any other constant and safe access point to restart

  // If the sound loop failed for some reason, or we changed settings,
  // re-initialize WASAPI to resume playback
  if (m_should_restart)
  {
    m_should_restart = false;
    if (m_running)
    {
      // We need to pass through AudioCommon as it has a mutex and
      // to make sure s_sound_stream_running is updated
      if (AudioCommon::SetSoundStreamRunning(false))
      {
        // m_should_restart is triggered when the device is currently
        // invalidated, and it will stay for a while, so this new call
        // to SetRunning(true) might fail, but if it fails some
        // specific reasons, it will set m_should_restart true again.
        // A Sleep(10) call also seemed to fix the problem but it's hacky.
        AudioCommon::SetSoundStreamRunning(true);
      }
    }
    else
    {
      AudioCommon::SetSoundStreamRunning(true);
    }
  }
}

AudioCommon::SurroundState WASAPIStream::GetSurroundState() const
{
  if (m_running)
  {
    if (m_surround)
    {
      return AudioCommon::SurroundState::Enabled;
    }
    if (SConfig::GetInstance().ShouldUseDPL2Decoder())
    {
      return AudioCommon::SurroundState::Failed;
    }
  }
  return SConfig::GetInstance().ShouldUseDPL2Decoder() ?
             AudioCommon::SurroundState::EnabledNotRunning :
             AudioCommon::SurroundState::Disabled;
}

void WASAPIStream::SoundLoop()
{
  Common::SetCurrentThreadName("WASAPI Handler");
  BYTE* data;

  // New thread, we need to initialize COM
  AutoCoInit aci;
  if (!aci.Succeeded())
  {
    m_should_restart = true;
    return;
  }

  // I'm not sure what this is for, but it doesn't work without it. Maybe to init thread access
  if (SUCCEEDED(m_audio_renderer->GetBuffer(m_frames_in_buffer, &data)))
  {
    m_audio_renderer->ReleaseBuffer(m_frames_in_buffer, AUDCLNT_BUFFERFLAGS_SILENT);
  }

  u64 submitted_samples = 0;

  while (true)
  {
    // "stop" has greater priority than "data" event (if both triggered at once)
    HANDLE handles[2] = {m_stop_thread_event, m_need_data_event};
    DWORD r = WaitForMultipleObjects(2, handles, false, INFINITE);

    if (r == WAIT_OBJECT_0)
    {
      break;
    }
    else if (r != WAIT_OBJECT_0 + 1)
    {
      // We don't set m_should_restart to true here because
      // we can't guarantee it wouldn't constantly fail again
      ERROR_LOG(AUDIO, "WASAPI: WaitForMultipleObjects failed. Stopping sound playback."
                       " Pausing and unpausing the emulation might fix the problem");
      break;
    }

    // We could as well override the SoundStream::SetVolume(int) function
    float volume = SConfig::GetInstance().m_IsMuted ? 0.f : SConfig::GetInstance().m_Volume / 100.f;
    if (m_simple_audio_volume)
    {
      float master_volume = 1.f;
      BOOL mute = false;
      // Ignore them in case they fail
      m_simple_audio_volume->GetMasterVolume(&master_volume);
      m_simple_audio_volume->GetMute(&mute);
      volume *= mute ? 0.f : master_volume;
    }

    HRESULT result = m_audio_renderer->GetBuffer(m_frames_in_buffer, &data);

    if (SetRestartFromResult(result) ||
        !HandleWinAPI("Failed to get buffer from IAudioClient. Stopping sound playback."
                      " Pausing and unpausing the emulation might fix the problem",
                      result))
    {
      // We don't set m_should_restart to true in the second case here
      // because we can't guarantee it wouldn't constantly fail again
      break;
    }

    if (m_surround)
    {
      m_surround_samples.resize(m_frames_in_buffer * SURROUND_CHANNELS);
      unsigned int mixed_samples =
          GetMixer()->MixSurround(m_surround_samples.data(), m_frames_in_buffer);

      // From float(32) (~-1 to ~1 but can go beyond limits) to signed short(16)
      for (u32 i = 0; i < mixed_samples * SURROUND_CHANNELS; ++i)
      {
        m_surround_samples[i] *= volume * -std::numeric_limits<s16>::min();
        m_surround_samples[i] =
            std::clamp(m_surround_samples[i], float(std::numeric_limits<s16>::min()),
                       float(std::numeric_limits<s16>::max()));

        // We assume the volume won't be more than 1, or we'll get some clipping. It would be better
        // to round the result, but the chance of that making a difference is not worth the
        // performance hit
        reinterpret_cast<s16*>(data)[i] = static_cast<s16>(m_surround_samples[i]);
      }
    }
    // From signed short(16) to signed short(16)
    else
    {
      GetMixer()->Mix(reinterpret_cast<s16*>(data), m_frames_in_buffer);

      for (u32 i = 0; i < m_frames_in_buffer * STEREO_CHANNELS; ++i)
      {
        reinterpret_cast<s16*>(data)[i] =
            static_cast<s16>(reinterpret_cast<s16*>(data)[i] * volume);
      }
    }

    // If the device period was set too low, the above computations might take longer
    // that the latency, so we'd lose this audio frame
    m_audio_renderer->ReleaseBuffer(m_frames_in_buffer, 0);
    submitted_samples += m_frames_in_buffer;
    m_wait_next_desync_check -= m_frames_in_buffer;

    // When pausing and unpausing the process (e.g. a breakpoint) or toggling fullscreen
    // WASAPI would fall out of sync without letting us know, and start outputting frames
    // that had not been calculated yet, so garbage, thus crackling. This seems to be
    // a simple and effective fix (not sure they are any official/better fixes)
    if (m_audio_clock && m_wait_next_desync_check <= 0)
    {
      u64 device_samples_position;
      // This should roughly return the "sample" the audio device is currently playing,
      // if it's playing the last one we submitted already, then something is wrong,
      // we likely have missed a period, so we'd better restart WASAPI
      result = m_audio_clock->GetPosition(&device_samples_position, nullptr);

      if (SUCCEEDED(result) && device_samples_position >= submitted_samples)
      {
        WARN_LOG(AUDIO, "WASAPI: Fell out of sync with the device period as we could not compute"
                        " samples in time. "
                        "Restarting WASAPI to avoid crackling. If this keeps happening,"
                        " increase your backend latency");

        // Don't check more than roughly once per second, as this could trigger a lot otherwise
        m_wait_next_desync_check = m_format.Format.nSamplesPerSec;

        m_should_restart = true;
        break;
      }
    }
  }
}

#endif  // _WIN32<|MERGE_RESOLUTION|>--- conflicted
+++ resolved
@@ -164,11 +164,7 @@
       break;
     }
 
-<<<<<<< HEAD
-    ERROR_LOG(AUDIO, "WASAPI: %s (%s)", message.c_str(), error.c_str());
-=======
     ERROR_LOG_FMT(AUDIO, "WASAPI: {}: {}", message, error);
->>>>>>> 3f68acea
   }
 
   return SUCCEEDED(result);
@@ -666,7 +662,6 @@
 
       if (!device)
       {
-<<<<<<< HEAD
         device = GetDeviceByName(SConfig::GetInstance().sWASAPIDeviceName);
 
         // Whether this is the first time WASAPI starts running or not,
@@ -677,16 +672,11 @@
         // just got disconnected, but overall, this should be fine
         if (!device)
         {
-          ERROR_LOG(AUDIO, "WASAPI: Can't find device '%s', falling back to default",
-                    SConfig::GetInstance().sWASAPIDeviceName.c_str());
+          ERROR_LOG_FMT(AUDIO, "WASAPI: Can't find device '{}', falling back to default",
+                    SConfig::GetInstance().sWASAPIDeviceName);
           result = m_enumerator->GetDefaultAudioEndpoint(eRender, eConsole, &device);
           m_using_default_device = true;
         }
-=======
-        ERROR_LOG_FMT(AUDIO, "Can't find device '{}', falling back to default",
-                      SConfig::GetInstance().sWASAPIDevice);
-        result = m_enumerator->GetDefaultAudioEndpoint(eRender, eConsole, &device);
->>>>>>> 3f68acea
       }
     }
 
@@ -706,13 +696,9 @@
 
       device_properties->GetValue(PKEY_Device_FriendlyName, &device_name);
 
-      INFO_LOG(AUDIO, "WASAPI: Using Audio Device '%s'", TStrToUTF8(device_name.pwszVal).c_str());
-
-<<<<<<< HEAD
+      INFO_LOG_FMT(AUDIO, "WASAPI: Using Audio Device '{}'", TStrToUTF8(device_name.pwszVal));
+
       PropVariantClear(&device_name);
-=======
-    INFO_LOG_FMT(AUDIO, "Using audio endpoint '{}'", TStrToUTF8(device_name.pwszVal));
->>>>>>> 3f68acea
 
       device_properties->Release();
       device_properties = nullptr;
@@ -746,14 +732,7 @@
     device_period = std::clamp((REFERENCE_TIME)AudioCommon::GetUserTargetLatency() * 10000,
                                device_period, (REFERENCE_TIME)500 * 10000);
 
-<<<<<<< HEAD
     if (SetRestartFromResult(result) || !HandleWinAPI("Failed to get device period", result))
-=======
-    device_period += SConfig::GetInstance().iLatency * (10000 / m_format.Format.nChannels);
-    INFO_LOG_FMT(AUDIO, "Audio period set to {}", device_period);
-
-    if (!HandleWinAPI("Failed to obtain device period", result))
->>>>>>> 3f68acea
     {
       device->Release();
       m_audio_client->Release();
@@ -901,7 +880,6 @@
       u64 device_frequency = 0;
       m_audio_clock->GetFrequency(&device_frequency);
 
-<<<<<<< HEAD
       if (device_frequency != m_format.Format.nSamplesPerSec)
       {
         // m_audio_clock->GetPosition would return unreliable values
@@ -922,15 +900,12 @@
       result = audio_session_manager->GetSimpleAudioVolume(nullptr, false, &m_simple_audio_volume);
       audio_session_manager->Release();
     }
-=======
-    INFO_LOG_FMT(AUDIO, "WASAPI: Successfully initialized!");
->>>>>>> 3f68acea
 
     m_running = true;
 
     device->Release();
 
-    NOTICE_LOG(AUDIO, "WASAPI: Successfully initialized");
+    NOTICE_LOG_FMT(AUDIO, "WASAPI: Successfully initialized!");
 
     m_stop_thread_event = CreateEvent(nullptr, FALSE, FALSE, nullptr);
 
