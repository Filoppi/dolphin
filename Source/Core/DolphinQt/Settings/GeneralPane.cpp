// Copyright 2017 Dolphin Emulator Project
// Licensed under GPLv2+
// Refer to the license.txt file included.

#include "DolphinQt/Settings/GeneralPane.h"

#include <cmath>
#include <map>

#include <QCheckBox>
#include <QComboBox>
#include <QFormLayout>
#include <QGroupBox>
#include <QLabel>
#include <QPushButton>
#include <QSlider>
#include <QVBoxLayout>
#include <QWidget>

#include "Core/Analytics.h"
#include "Core/Config/MainSettings.h"
#include "Core/Config/UISettings.h"
#include "Core/ConfigManager.h"
#include "Core/Core.h"
#include "Core/PowerPC/PowerPC.h"

#include "DolphinQt/QtUtils/ModalMessageBox.h"
#include "DolphinQt/Settings.h"

#include "UICommon/AutoUpdate.h"
#ifdef USE_DISCORD_PRESENCE
#include "UICommon/DiscordPresence.h"
#endif

constexpr int AUTO_UPDATE_DISABLE_INDEX = 0;
constexpr int AUTO_UPDATE_STABLE_INDEX = 1;
constexpr int AUTO_UPDATE_BETA_INDEX = 2;
constexpr int AUTO_UPDATE_DEV_INDEX = 3;

constexpr const char* AUTO_UPDATE_DISABLE_STRING = "";
constexpr const char* AUTO_UPDATE_STABLE_STRING = "stable";
constexpr const char* AUTO_UPDATE_BETA_STRING = "beta";
constexpr const char* AUTO_UPDATE_DEV_STRING = "dev";

constexpr int FALLBACK_REGION_NTSCJ_INDEX = 0;
constexpr int FALLBACK_REGION_NTSCU_INDEX = 1;
constexpr int FALLBACK_REGION_PAL_INDEX = 2;
constexpr int FALLBACK_REGION_NTSCK_INDEX = 3;

GeneralPane::GeneralPane(QWidget* parent) : QWidget(parent)
{
  CreateLayout();
  LoadConfig();

  ConnectLayout();

  connect(&Settings::Instance(), &Settings::EmulationStateChanged, this,
          &GeneralPane::OnEmulationStateChanged);

  OnEmulationStateChanged(Core::GetState());
}

void GeneralPane::CreateLayout()
{
  m_main_layout = new QVBoxLayout;
  // Create layout here
  CreateBasic();

  if (AutoUpdateChecker::SystemSupportsAutoUpdates())
    CreateAutoUpdate();

  CreateFallbackRegion();

#if defined(USE_ANALYTICS) && USE_ANALYTICS
  CreateAnalytics();
#endif

  m_main_layout->addStretch(1);
  setLayout(m_main_layout);
}

void GeneralPane::OnEmulationStateChanged(Core::State state)
{
  const bool running = state != Core::State::Uninitialized;

  m_checkbox_dualcore->setEnabled(!running);
  m_checkbox_cheats->setEnabled(!running);
  m_checkbox_override_region_settings->setEnabled(!running);
#ifdef USE_DISCORD_PRESENCE
  m_checkbox_discord_presence->setEnabled(!running);
#endif
  m_combobox_fallback_region->setEnabled(!running);
}

void GeneralPane::ConnectLayout()
{
  connect(m_checkbox_dualcore, &QCheckBox::toggled, this, &GeneralPane::OnSaveConfig);
  connect(m_checkbox_cheats, &QCheckBox::toggled, this, &GeneralPane::OnSaveConfig);
  connect(m_checkbox_override_region_settings, &QCheckBox::stateChanged, this,
          &GeneralPane::OnSaveConfig);
  connect(m_checkbox_auto_disc_change, &QCheckBox::toggled, this, &GeneralPane::OnSaveConfig);
#ifdef USE_DISCORD_PRESENCE
  connect(m_checkbox_discord_presence, &QCheckBox::toggled, this, &GeneralPane::OnSaveConfig);
#endif

  if (AutoUpdateChecker::SystemSupportsAutoUpdates())
  {
    connect(m_combobox_update_track, qOverload<int>(&QComboBox::currentIndexChanged), this,
            &GeneralPane::OnSaveConfig);
    connect(&Settings::Instance(), &Settings::AutoUpdateTrackChanged, this,
            &GeneralPane::LoadConfig);
  }

  // Advanced
  connect(m_combobox_speedlimit, qOverload<int>(&QComboBox::currentIndexChanged),
          [this]() { OnSaveConfig(); });

  connect(m_combobox_fallback_region, qOverload<int>(&QComboBox::currentIndexChanged), this,
          &GeneralPane::OnSaveConfig);
  connect(&Settings::Instance(), &Settings::FallbackRegionChanged, this, &GeneralPane::LoadConfig);

#if defined(USE_ANALYTICS) && USE_ANALYTICS
  connect(&Settings::Instance(), &Settings::AnalyticsToggled, this, &GeneralPane::LoadConfig);
  connect(m_checkbox_enable_analytics, &QCheckBox::toggled, this, &GeneralPane::OnSaveConfig);
  connect(m_button_generate_new_identity, &QPushButton::clicked, this,
          &GeneralPane::GenerateNewIdentity);
#endif
}

void GeneralPane::CreateBasic()
{
  auto* basic_group = new QGroupBox(tr("Basic Settings"));
  auto* basic_group_layout = new QVBoxLayout;
  basic_group->setLayout(basic_group_layout);
  m_main_layout->addWidget(basic_group);

  m_checkbox_dualcore = new QCheckBox(tr("Enable Dual Core (speedup)"));
  basic_group_layout->addWidget(m_checkbox_dualcore);

  m_checkbox_cheats = new QCheckBox(tr("Enable Cheats"));
  basic_group_layout->addWidget(m_checkbox_cheats);

  m_checkbox_override_region_settings = new QCheckBox(tr("Allow Mismatched Region Settings"));
  basic_group_layout->addWidget(m_checkbox_override_region_settings);

  m_checkbox_auto_disc_change = new QCheckBox(tr("Change Discs Automatically"));
  basic_group_layout->addWidget(m_checkbox_auto_disc_change);

#ifdef USE_DISCORD_PRESENCE
  m_checkbox_discord_presence = new QCheckBox(tr("Show Current Game on Discord"));
  basic_group_layout->addWidget(m_checkbox_discord_presence);
#endif

  auto* speed_limit_layout = new QFormLayout;
  speed_limit_layout->setFormAlignment(Qt::AlignLeft | Qt::AlignTop);
  speed_limit_layout->setFieldGrowthPolicy(QFormLayout::AllNonFixedFieldsGrow);
  basic_group_layout->addLayout(speed_limit_layout);

  m_combobox_speedlimit = new QComboBox();

  m_combobox_speedlimit->addItem(tr("Unlimited"));
  for (int i = 10; i <= 500; i += 10)  // from 10% to 200%
  {
    QString str;
    if (i != 100)
    {
      if (i > 200 && std::fmod((float)i, 50.f) != 0.f)
        continue;
      else
        str = QStringLiteral("%1%").arg(i);
    }
    else
      str = tr("%1% (Normal Speed)").arg(i);

    m_combobox_speedlimit->addItem(str);
  }

  speed_limit_layout->addRow(tr("&Speed Limit:"), m_combobox_speedlimit);
}

void GeneralPane::CreateAutoUpdate()
{
  auto* auto_update_group = new QGroupBox(tr("Auto Update Settings"));
  auto* layout = new QFormLayout;
  auto_update_group->setLayout(layout);
  m_main_layout->addWidget(auto_update_group);

  layout->setFormAlignment(Qt::AlignLeft | Qt::AlignTop);
  layout->setFieldGrowthPolicy(QFormLayout::AllNonFixedFieldsGrow);

  m_combobox_update_track = new QComboBox(this);

  layout->addRow(tr("&Auto Update:"), m_combobox_update_track);

  for (const QString& option : {tr("Don't Update"), tr("Stable (once a year)"),
                                tr("Beta (once a month)"), tr("Dev (multiple times a day)")})
    m_combobox_update_track->addItem(option);
}

void GeneralPane::CreateFallbackRegion()
{
  auto* fallback_region_group = new QGroupBox(tr("Fallback Region"));
  auto* layout = new QVBoxLayout;
  fallback_region_group->setLayout(layout);
  m_main_layout->addWidget(fallback_region_group);

  m_combobox_fallback_region = new QComboBox(this);

  auto* form_widget = new QWidget;
  auto* form_layout = new QFormLayout;
  form_widget->setLayout(form_layout);
  form_layout->setAlignment(Qt::AlignLeft | Qt::AlignTop);
  form_layout->setFieldGrowthPolicy(QFormLayout::AllNonFixedFieldsGrow);
  form_layout->addRow(tr("Fallback Region:"), m_combobox_fallback_region);
  layout->addWidget(form_widget);

  auto* fallback_region_description =
      new QLabel(tr("Dolphin will use this for titles whose region cannot be determined "
                    "automatically."));
  fallback_region_description->setWordWrap(true);
  layout->addWidget(fallback_region_description);

  for (const QString& option : {tr("NTSC-J"), tr("NTSC-U"), tr("PAL"), tr("NTSC-K")})
    m_combobox_fallback_region->addItem(option);
}

#if defined(USE_ANALYTICS) && USE_ANALYTICS
void GeneralPane::CreateAnalytics()
{
  auto* analytics_group = new QGroupBox(tr("Usage Statistics Reporting Settings"));
  auto* analytics_group_layout = new QVBoxLayout;
  analytics_group->setLayout(analytics_group_layout);
  m_main_layout->addWidget(analytics_group);

  m_checkbox_enable_analytics = new QCheckBox(tr("Enable Usage Statistics Reporting"));
  m_button_generate_new_identity = new QPushButton(tr("Generate a New Statistics Identity"));
  analytics_group_layout->addWidget(m_checkbox_enable_analytics);
  analytics_group_layout->addWidget(m_button_generate_new_identity);
}
#endif

void GeneralPane::LoadConfig()
{
  if (AutoUpdateChecker::SystemSupportsAutoUpdates())
  {
    const auto track = Settings::Instance().GetAutoUpdateTrack().toStdString();

    if (track == AUTO_UPDATE_DISABLE_STRING)
      m_combobox_update_track->setCurrentIndex(AUTO_UPDATE_DISABLE_INDEX);
    else if (track == AUTO_UPDATE_STABLE_STRING)
      m_combobox_update_track->setCurrentIndex(AUTO_UPDATE_STABLE_INDEX);
    else if (track == AUTO_UPDATE_BETA_STRING)
      m_combobox_update_track->setCurrentIndex(AUTO_UPDATE_BETA_INDEX);
    else
      m_combobox_update_track->setCurrentIndex(AUTO_UPDATE_DEV_INDEX);
  }

#if defined(USE_ANALYTICS) && USE_ANALYTICS
  m_checkbox_enable_analytics->setChecked(Settings::Instance().IsAnalyticsEnabled());
#endif
  m_checkbox_dualcore->setChecked(SConfig::GetInstance().bCPUThread);
  m_checkbox_cheats->setChecked(Settings::Instance().GetCheatsEnabled());
  m_checkbox_override_region_settings->setChecked(SConfig::GetInstance().bOverrideRegionSettings);
  m_checkbox_auto_disc_change->setChecked(Config::Get(Config::MAIN_AUTO_DISC_CHANGE));
#ifdef USE_DISCORD_PRESENCE
  m_checkbox_discord_presence->setChecked(Config::Get(Config::MAIN_USE_DISCORD_PRESENCE));
#endif
  int selection = qRound(SConfig::GetInstance().m_EmulationSpeed * 10);
  if (selection < m_combobox_speedlimit->count())
    m_combobox_speedlimit->setCurrentIndex(selection);
  m_checkbox_dualcore->setChecked(SConfig::GetInstance().bCPUThread);

  const auto fallback = Settings::Instance().GetFallbackRegion();

  if (fallback == DiscIO::Region::NTSC_J)
    m_combobox_fallback_region->setCurrentIndex(FALLBACK_REGION_NTSCJ_INDEX);
  else if (fallback == DiscIO::Region::NTSC_U)
    m_combobox_fallback_region->setCurrentIndex(FALLBACK_REGION_NTSCU_INDEX);
  else if (fallback == DiscIO::Region::PAL)
    m_combobox_fallback_region->setCurrentIndex(FALLBACK_REGION_PAL_INDEX);
  else if (fallback == DiscIO::Region::NTSC_K)
    m_combobox_fallback_region->setCurrentIndex(FALLBACK_REGION_NTSCK_INDEX);
  else
    m_combobox_fallback_region->setCurrentIndex(FALLBACK_REGION_NTSCJ_INDEX);
}

static QString UpdateTrackFromIndex(int index)
{
  QString value;

  switch (index)
  {
  case AUTO_UPDATE_DISABLE_INDEX:
    value = QString::fromStdString(AUTO_UPDATE_DISABLE_STRING);
    break;
  case AUTO_UPDATE_STABLE_INDEX:
    value = QString::fromStdString(AUTO_UPDATE_STABLE_STRING);
    break;
  case AUTO_UPDATE_BETA_INDEX:
    value = QString::fromStdString(AUTO_UPDATE_BETA_STRING);
    break;
  case AUTO_UPDATE_DEV_INDEX:
    value = QString::fromStdString(AUTO_UPDATE_DEV_STRING);
    break;
  }

  return value;
}

static DiscIO::Region UpdateFallbackRegionFromIndex(int index)
{
  DiscIO::Region value = DiscIO::Region::Unknown;

  switch (index)
  {
  case FALLBACK_REGION_NTSCJ_INDEX:
    value = DiscIO::Region::NTSC_J;
    break;
  case FALLBACK_REGION_NTSCU_INDEX:
    value = DiscIO::Region::NTSC_U;
    break;
  case FALLBACK_REGION_PAL_INDEX:
    value = DiscIO::Region::PAL;
    break;
  case FALLBACK_REGION_NTSCK_INDEX:
    value = DiscIO::Region::NTSC_K;
    break;
  default:
    value = DiscIO::Region::NTSC_J;
  }

  return value;
}

void GeneralPane::OnSaveConfig()
{
  Config::ConfigChangeCallbackGuard config_guard;

  auto& settings = SConfig::GetInstance();
  if (AutoUpdateChecker::SystemSupportsAutoUpdates())
  {
    Settings::Instance().SetAutoUpdateTrack(
        UpdateTrackFromIndex(m_combobox_update_track->currentIndex()));
  }

#ifdef USE_DISCORD_PRESENCE
  Discord::SetDiscordPresenceEnabled(m_checkbox_discord_presence->isChecked());
#endif

#if defined(USE_ANALYTICS) && USE_ANALYTICS
  Settings::Instance().SetAnalyticsEnabled(m_checkbox_enable_analytics->isChecked());
  DolphinAnalytics::Instance().ReloadConfig();
#endif
  settings.bCPUThread = m_checkbox_dualcore->isChecked();
  Config::SetBaseOrCurrent(Config::MAIN_CPU_THREAD, m_checkbox_dualcore->isChecked());
  Settings::Instance().SetCheatsEnabled(m_checkbox_cheats->isChecked());
  settings.bOverrideRegionSettings = m_checkbox_override_region_settings->isChecked();
  Config::SetBaseOrCurrent(Config::MAIN_OVERRIDE_REGION_SETTINGS,
                           m_checkbox_override_region_settings->isChecked());
  Config::SetBase(Config::MAIN_AUTO_DISC_CHANGE, m_checkbox_auto_disc_change->isChecked());
  Config::SetBaseOrCurrent(Config::MAIN_ENABLE_CHEATS, m_checkbox_cheats->isChecked());
  settings.m_EmulationSpeed = m_combobox_speedlimit->currentIndex() * 0.1f;
<<<<<<< HEAD
  if (settings.m_EmulationSpeed > 2.f)
  {
    settings.m_EmulationSpeed = 2.f + (m_combobox_speedlimit->currentIndex() - 20) * 0.5f;
  }
=======
  Settings::Instance().SetFallbackRegion(
      UpdateFallbackRegionFromIndex(m_combobox_fallback_region->currentIndex()));
>>>>>>> 3f68acea

  settings.SaveSettings();
}

#if defined(USE_ANALYTICS) && USE_ANALYTICS
void GeneralPane::GenerateNewIdentity()
{
  DolphinAnalytics::Instance().GenerateNewIdentity();
  DolphinAnalytics::Instance().ReloadConfig();
  ModalMessageBox message_box(this);
  message_box.setIcon(QMessageBox::Information);
  message_box.setWindowTitle(tr("Identity Generation"));
  message_box.setText(tr("New identity generated."));
  message_box.exec();
}
#endif<|MERGE_RESOLUTION|>--- conflicted
+++ resolved
@@ -360,15 +360,12 @@
   Config::SetBase(Config::MAIN_AUTO_DISC_CHANGE, m_checkbox_auto_disc_change->isChecked());
   Config::SetBaseOrCurrent(Config::MAIN_ENABLE_CHEATS, m_checkbox_cheats->isChecked());
   settings.m_EmulationSpeed = m_combobox_speedlimit->currentIndex() * 0.1f;
-<<<<<<< HEAD
   if (settings.m_EmulationSpeed > 2.f)
   {
     settings.m_EmulationSpeed = 2.f + (m_combobox_speedlimit->currentIndex() - 20) * 0.5f;
   }
-=======
   Settings::Instance().SetFallbackRegion(
       UpdateFallbackRegionFromIndex(m_combobox_fallback_region->currentIndex()));
->>>>>>> 3f68acea
 
   settings.SaveSettings();
 }
