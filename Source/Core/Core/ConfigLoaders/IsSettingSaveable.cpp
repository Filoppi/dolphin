// Copyright 2017 Dolphin Emulator Project
// Licensed under GPLv2+
// Refer to the license.txt file included.

#include "Core/ConfigLoaders/IsSettingSaveable.h"

#include <algorithm>
#include <vector>

#include "Common/Config/Config.h"
#include "Core/Config/GraphicsSettings.h"
#include "Core/Config/MainSettings.h"
#include "Core/Config/UISettings.h"

namespace ConfigLoaders
{
bool IsSettingSaveable(const Config::Location& config_location)
{
  for (Config::System system :
       {Config::System::SYSCONF, Config::System::GFX, Config::System::DualShockUDPClient,
        Config::System::Logger, Config::System::FreeLook})
  {
    if (config_location.system == system)
      return true;
  }

  if (config_location.system == Config::System::Main)
  {
    for (const std::string& section : {"NetPlay", "General", "Display", "Network", "Analytics",
                                       "AndroidOverlayButtons", "Android"})
    {
      if (config_location.section == section)
        return true;
    }
  }

<<<<<<< HEAD
  static constexpr std::array<const Config::Location*, 15> s_setting_saveable = {
      // Main.Core

      &Config::MAIN_DEFAULT_ISO.location,
      &Config::MAIN_MEMCARD_A_PATH.location,
      &Config::MAIN_MEMCARD_B_PATH.location,
      &Config::MAIN_AUTO_DISC_CHANGE.location,
      &Config::MAIN_ALLOW_SD_WRITES.location,
      &Config::MAIN_DPL2_DECODER.location,
      &Config::MAIN_DPL2_QUALITY.location,
      &Config::MAIN_DPL2_BASS_REDIRECTION.location,
      &Config::MAIN_AUDIO_MIXER_MIN_LATENCY.location,
      &Config::MAIN_AUDIO_MIXER_MAX_LATENCY.location,
      &Config::MAIN_RAM_OVERRIDE_ENABLE.location,
      &Config::MAIN_MEM1_SIZE.location,
      &Config::MAIN_MEM2_SIZE.location,
      &Config::MAIN_GFX_BACKEND.location,
=======
  static constexpr std::array<const Config::Location*, 17> s_setting_saveable = {
      // Main.Core

      &Config::MAIN_DEFAULT_ISO.GetLocation(),
      &Config::MAIN_MEMCARD_A_PATH.GetLocation(),
      &Config::MAIN_MEMCARD_B_PATH.GetLocation(),
      &Config::MAIN_AUTO_DISC_CHANGE.GetLocation(),
      &Config::MAIN_ALLOW_SD_WRITES.GetLocation(),
      &Config::MAIN_DPL2_DECODER.GetLocation(),
      &Config::MAIN_DPL2_QUALITY.GetLocation(),
      &Config::MAIN_RAM_OVERRIDE_ENABLE.GetLocation(),
      &Config::MAIN_MEM1_SIZE.GetLocation(),
      &Config::MAIN_MEM2_SIZE.GetLocation(),
      &Config::MAIN_GFX_BACKEND.GetLocation(),
      &Config::MAIN_ENABLE_SAVESTATES.GetLocation(),
      &Config::MAIN_FALLBACK_REGION.GetLocation(),

      // Main.Interface

      &Config::MAIN_USE_PANIC_HANDLERS.GetLocation(),
      &Config::MAIN_OSD_MESSAGES.GetLocation(),

      // Main.Interface

      &Config::MAIN_SKIP_NKIT_WARNING.GetLocation(),
>>>>>>> 3f68acea

      // UI.General

      &Config::MAIN_USE_DISCORD_PRESENCE.GetLocation(),
  };

  return std::any_of(s_setting_saveable.cbegin(), s_setting_saveable.cend(),
                     [&config_location](const Config::Location* location) {
                       return *location == config_location;
                     });
}
}  // namespace ConfigLoaders<|MERGE_RESOLUTION|>--- conflicted
+++ resolved
@@ -34,26 +34,7 @@
     }
   }
 
-<<<<<<< HEAD
-  static constexpr std::array<const Config::Location*, 15> s_setting_saveable = {
-      // Main.Core
-
-      &Config::MAIN_DEFAULT_ISO.location,
-      &Config::MAIN_MEMCARD_A_PATH.location,
-      &Config::MAIN_MEMCARD_B_PATH.location,
-      &Config::MAIN_AUTO_DISC_CHANGE.location,
-      &Config::MAIN_ALLOW_SD_WRITES.location,
-      &Config::MAIN_DPL2_DECODER.location,
-      &Config::MAIN_DPL2_QUALITY.location,
-      &Config::MAIN_DPL2_BASS_REDIRECTION.location,
-      &Config::MAIN_AUDIO_MIXER_MIN_LATENCY.location,
-      &Config::MAIN_AUDIO_MIXER_MAX_LATENCY.location,
-      &Config::MAIN_RAM_OVERRIDE_ENABLE.location,
-      &Config::MAIN_MEM1_SIZE.location,
-      &Config::MAIN_MEM2_SIZE.location,
-      &Config::MAIN_GFX_BACKEND.location,
-=======
-  static constexpr std::array<const Config::Location*, 17> s_setting_saveable = {
+  static constexpr std::array<const Config::Location*, 20> s_setting_saveable = {
       // Main.Core
 
       &Config::MAIN_DEFAULT_ISO.GetLocation(),
@@ -63,6 +44,9 @@
       &Config::MAIN_ALLOW_SD_WRITES.GetLocation(),
       &Config::MAIN_DPL2_DECODER.GetLocation(),
       &Config::MAIN_DPL2_QUALITY.GetLocation(),
+      &Config::MAIN_DPL2_BASS_REDIRECTION.GetLocation(),
+      &Config::MAIN_AUDIO_MIXER_MIN_LATENCY.GetLocation(),
+      &Config::MAIN_AUDIO_MIXER_MAX_LATENCY.GetLocation(),
       &Config::MAIN_RAM_OVERRIDE_ENABLE.GetLocation(),
       &Config::MAIN_MEM1_SIZE.GetLocation(),
       &Config::MAIN_MEM2_SIZE.GetLocation(),
@@ -78,7 +62,6 @@
       // Main.Interface
 
       &Config::MAIN_SKIP_NKIT_WARNING.GetLocation(),
->>>>>>> 3f68acea
 
       // UI.General
 
