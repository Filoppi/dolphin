// Copyright 2008 Dolphin Emulator Project
// Licensed under GPLv2+
// Refer to the license.txt file included.

#include "Core/IOS/USB/Bluetooth/BTEmu.h"

#include <algorithm>
#include <cstring>
#include <memory>
#include <string>

#include "Common/Assert.h"
#include "Common/Logging/Log.h"
#include "Common/MsgHandler.h"
#include "Common/NandPaths.h"
#include "Common/StringUtil.h"
#include "Core/Core.h"
#include "Core/CoreTiming.h"
#include "Core/Debugger/Debugger_SymbolMap.h"
#include "Core/HW/Memmap.h"
#include "Core/HW/SystemTimers.h"
#include "Core/HW/Wiimote.h"
#include "Core/IOS/Device.h"
#include "Core/IOS/IOS.h"
#include "Core/SysConf.h"
#include "InputCommon/ControllerInterface/ControllerInterface.h"

namespace IOS::HLE
{
SQueuedEvent::SQueuedEvent(u32 size_, u16 handle) : size(size_), connection_handle(handle)
{
  if (size > 1024)
    PanicAlertFmt("SQueuedEvent: The size is too large.");
}

namespace Device
{
BluetoothEmu::BluetoothEmu(Kernel& ios, const std::string& device_name)
    : BluetoothBase(ios, device_name)
{
  SysConf sysconf{ios.GetFS()};
  if (!Core::WantsDeterminism())
    BackUpBTInfoSection(&sysconf);

  ConfPads bt_dinf{};

  for (u8 i = 0; i != MAX_BBMOTES; ++i)
  {
    // Note: BluetoothEmu::GetConnectionHandle and WiimoteDevice::GetNumber rely on final byte.
    const bdaddr_t tmp_bd = {0x11, 0x02, 0x19, 0x79, 0, i};

    // Previous records can be safely overwritten, since they are backed up
    std::copy(tmp_bd.begin(), tmp_bd.end(), std::rbegin(bt_dinf.active[i].bdaddr));
    std::copy(tmp_bd.begin(), tmp_bd.end(), std::rbegin(bt_dinf.registered[i].bdaddr));

    const auto& wm_name =
        (i == WIIMOTE_BALANCE_BOARD) ? "Nintendo RVL-WBC-01" : "Nintendo RVL-CNT-01";
    memcpy(bt_dinf.registered[i].name, wm_name, 20);
    memcpy(bt_dinf.active[i].name, wm_name, 20);

    DEBUG_LOG_FMT(IOS_WIIMOTE, "Wii Remote {} BT ID {:x},{:x},{:x},{:x},{:x},{:x}", i, tmp_bd[0],
                  tmp_bd[1], tmp_bd[2], tmp_bd[3], tmp_bd[4], tmp_bd[5]);

    m_wiimotes.emplace_back(std::make_unique<WiimoteDevice>(this, i, tmp_bd));
  }

  bt_dinf.num_registered = MAX_BBMOTES;

  // save now so that when games load sysconf file it includes the new Wii Remotes
  // and the correct order for connected Wii Remotes
  auto& section = sysconf.GetOrAddEntry("BT.DINF", SysConf::Entry::Type::BigArray)->bytes;
  section.resize(sizeof(ConfPads));
  std::memcpy(section.data(), &bt_dinf, sizeof(ConfPads));
  if (!sysconf.Save())
    PanicAlertFmtT("Failed to write BT.DINF to SYSCONF");
}

BluetoothEmu::~BluetoothEmu() = default;

template <typename T>
static void DoStateForMessage(Kernel& ios, PointerWrap& p, std::unique_ptr<T>& message)
{
  u32 request_address = (message != nullptr) ? message->ios_request.address : 0;
  p.Do(request_address);
  if (request_address != 0)
  {
    IOCtlVRequest request{request_address};
    message = std::make_unique<T>(ios, request);
  }
}

void BluetoothEmu::DoState(PointerWrap& p)
{
  bool passthrough_bluetooth = false;
  p.Do(passthrough_bluetooth);
  if (passthrough_bluetooth && p.GetMode() == PointerWrap::MODE_READ)
  {
    Core::DisplayMessage("State needs Bluetooth passthrough to be enabled. Aborting load.", 4000);
    p.SetMode(PointerWrap::MODE_VERIFY);
    return;
  }

  p.Do(m_is_active);
  p.Do(m_controller_bd);
  DoStateForMessage(m_ios, p, m_hci_endpoint);
  DoStateForMessage(m_ios, p, m_acl_endpoint);
  p.Do(m_last_ticks);
  p.DoArray(m_packet_count);
  p.Do(m_scan_enable);
  p.Do(m_event_queue);
  m_acl_pool.DoState(p);

  for (unsigned int i = 0; i < MAX_BBMOTES; i++)
    m_wiimotes[i]->DoState(p);
}

bool BluetoothEmu::RemoteConnect(WiimoteDevice& wiimote)
{
  // If page scan is disabled the controller will not see this connection request.
  if (!(m_scan_enable & HCI_PAGE_SCAN_ENABLE))
    return false;

  SendEventRequestConnection(wiimote);
  return true;
}

bool BluetoothEmu::RemoteDisconnect(const bdaddr_t& address)
{
  return SendEventDisconnect(GetConnectionHandle(address), 0x13);
}

IPCCommandResult BluetoothEmu::Close(u32 fd)
{
  // Clean up state
  m_scan_enable = 0;
  m_last_ticks = 0;
  memset(m_packet_count, 0, sizeof(m_packet_count));
  m_hci_endpoint.reset();
  m_acl_endpoint.reset();

  return Device::Close(fd);
}

IPCCommandResult BluetoothEmu::IOCtlV(const IOCtlVRequest& request)
{
  bool send_reply = true;
  switch (request.request)
  {
  case USB::IOCTLV_USBV0_CTRLMSG:  // HCI command is received from the stack
  {
    // Replies are generated inside
    ExecuteHCICommandMessage(USB::V0CtrlMessage(m_ios, request));
    send_reply = false;
    break;
  }

  case USB::IOCTLV_USBV0_BLKMSG:
  {
    const USB::V0BulkMessage ctrl{m_ios, request};
    switch (ctrl.endpoint)
    {
    case ACL_DATA_OUT:  // ACL data is received from the stack
    {
      // This is the ACL datapath from CPU to Wii Remote
      const auto* acl_header =
          reinterpret_cast<hci_acldata_hdr_t*>(Memory::GetPointer(ctrl.data_address));

      DEBUG_ASSERT(HCI_BC_FLAG(acl_header->con_handle) == HCI_POINT2POINT);
      DEBUG_ASSERT(HCI_PB_FLAG(acl_header->con_handle) == HCI_PACKET_START);

      SendToDevice(HCI_CON_HANDLE(acl_header->con_handle),
                   Memory::GetPointer(ctrl.data_address + sizeof(hci_acldata_hdr_t)),
                   acl_header->length);
      break;
    }
    case ACL_DATA_IN:  // We are given an ACL buffer to fill
    {
      m_acl_endpoint = std::make_unique<USB::V0BulkMessage>(m_ios, request);
      DEBUG_LOG_FMT(IOS_WIIMOTE, "ACL_DATA_IN: {:#010x}", request.address);
      send_reply = false;
      break;
    }
    default:
      DEBUG_ASSERT_MSG(IOS_WIIMOTE, 0, "Unknown USB::IOCTLV_USBV0_BLKMSG: %x", ctrl.endpoint);
    }
    break;
  }

  case USB::IOCTLV_USBV0_INTRMSG:
  {
    const USB::V0IntrMessage ctrl{m_ios, request};
    if (ctrl.endpoint == HCI_EVENT)  // We are given a HCI buffer to fill
    {
      m_hci_endpoint = std::make_unique<USB::V0IntrMessage>(m_ios, request);
      DEBUG_LOG_FMT(IOS_WIIMOTE, "HCI_EVENT: {:#010x}", request.address);
      send_reply = false;
    }
    else
    {
      DEBUG_ASSERT_MSG(IOS_WIIMOTE, 0, "Unknown USB::IOCTLV_USBV0_INTRMSG: %x", ctrl.endpoint);
    }
    break;
  }

  default:
    request.DumpUnknown(GetDeviceName(), Common::Log::IOS_WIIMOTE);
  }

  return send_reply ? GetDefaultReply(IPC_SUCCESS) : GetNoReply();
}

// Here we handle the USB::IOCTLV_USBV0_BLKMSG Ioctlv
void BluetoothEmu::SendToDevice(u16 connection_handle, u8* data, u32 size)
{
  WiimoteDevice* wiimote = AccessWiimote(connection_handle);
  if (wiimote == nullptr)
    return;

  DEBUG_LOG_FMT(IOS_WIIMOTE, "Send ACL Packet to ConnectionHandle {:#06x}", connection_handle);
  IncDataPacket(connection_handle);
  wiimote->ExecuteL2capCmd(data, size);
}

void BluetoothEmu::IncDataPacket(u16 connection_handle)
{
  m_packet_count[GetWiimoteNumberFromConnectionHandle(connection_handle)]++;
}

// Here we send ACL packets to CPU. They will consist of header + data.
// The header is for example 07 00 41 00 which means size 0x0007 and channel 0x0041.
void BluetoothEmu::SendACLPacket(const bdaddr_t& source, const u8* data, u32 size)
{
  const u16 connection_handle = GetConnectionHandle(source);

  DEBUG_LOG_FMT(IOS_WIIMOTE, "ACL packet from {:x} ready to send to stack...", connection_handle);

  if (m_acl_endpoint && !m_hci_endpoint && m_event_queue.empty())
  {
    DEBUG_LOG_FMT(IOS_WIIMOTE, "ACL endpoint valid, sending packet to {:08x}",
                  m_acl_endpoint->ios_request.address);

    hci_acldata_hdr_t* header =
        reinterpret_cast<hci_acldata_hdr_t*>(Memory::GetPointer(m_acl_endpoint->data_address));
    header->con_handle = HCI_MK_CON_HANDLE(connection_handle, HCI_PACKET_START, HCI_POINT2POINT);
    header->length = size;

    // Write the packet to the buffer
    memcpy(reinterpret_cast<u8*>(header) + sizeof(hci_acldata_hdr_t), data, header->length);

    m_ios.EnqueueIPCReply(m_acl_endpoint->ios_request, sizeof(hci_acldata_hdr_t) + size);
    m_acl_endpoint.reset();
  }
  else
  {
    DEBUG_LOG_FMT(IOS_WIIMOTE, "ACL endpoint not currently valid, queuing...");
    m_acl_pool.Store(data, size, connection_handle);
  }
}

// These messages are sent from the Wii Remote to the game, for example RequestConnection()
// or ConnectionComplete().
//
// Our IOS is so efficient that we could fill the buffer immediately
// rather than enqueue it to some other memory and this will do good for StateSave
void BluetoothEmu::AddEventToQueue(const SQueuedEvent& event)
{
  DEBUG_LOG_FMT(IOS_WIIMOTE, "HCI event {:x} completed...",
                ((hci_event_hdr_t*)event.buffer)->event);

  if (m_hci_endpoint)
  {
    if (m_event_queue.empty())  // fast path :)
    {
      DEBUG_LOG_FMT(IOS_WIIMOTE, "HCI endpoint valid, sending packet to {:08x}",
                    m_hci_endpoint->ios_request.address);
      m_hci_endpoint->FillBuffer(event.buffer, event.size);

      // Send a reply to indicate HCI buffer is filled
      m_ios.EnqueueIPCReply(m_hci_endpoint->ios_request, event.size);
      m_hci_endpoint.reset();
    }
    else  // push new one, pop oldest
    {
      DEBUG_LOG_FMT(IOS_WIIMOTE, "HCI endpoint not currently valid, queueing ({})...",
                    m_event_queue.size());
      m_event_queue.push_back(event);
      const SQueuedEvent& queued_event = m_event_queue.front();
      DEBUG_LOG_FMT(IOS_WIIMOTE,
                    "HCI event {:x} "
                    "being written from queue ({}) to {:08x}...",
                    ((hci_event_hdr_t*)queued_event.buffer)->event, m_event_queue.size() - 1,
                    m_hci_endpoint->ios_request.address);
      m_hci_endpoint->FillBuffer(queued_event.buffer, queued_event.size);

      // Send a reply to indicate HCI buffer is filled
      m_ios.EnqueueIPCReply(m_hci_endpoint->ios_request, queued_event.size);
      m_hci_endpoint.reset();
      m_event_queue.pop_front();
    }
  }
  else
  {
    DEBUG_LOG_FMT(IOS_WIIMOTE, "HCI endpoint not currently valid, queuing ({})...",
                  m_event_queue.size());
    m_event_queue.push_back(event);
  }
}

void BluetoothEmu::Update()
{
  // check HCI queue
  if (!m_event_queue.empty() && m_hci_endpoint)
  {
    // an endpoint has become available, and we have a stored response.
    const SQueuedEvent& event = m_event_queue.front();
    DEBUG_LOG_FMT(IOS_WIIMOTE, "HCI event {:x} being written from queue ({}) to {:08x}...",
                  ((hci_event_hdr_t*)event.buffer)->event, m_event_queue.size() - 1,
                  m_hci_endpoint->ios_request.address);
    m_hci_endpoint->FillBuffer(event.buffer, event.size);

    // Send a reply to indicate HCI buffer is filled
    m_ios.EnqueueIPCReply(m_hci_endpoint->ios_request, event.size);
    m_hci_endpoint.reset();
    m_event_queue.pop_front();
  }

  // check ACL queue
  if (!m_acl_pool.IsEmpty() && m_acl_endpoint && m_event_queue.empty())
  {
    m_acl_pool.WriteToEndpoint(*m_acl_endpoint);
    m_acl_endpoint.reset();
  }

  for (auto& wiimote : m_wiimotes)
    wiimote->Update();

  const u64 interval = SystemTimers::GetTicksPerSecond() / Wiimote::UPDATE_FREQ;
  const u64 now = CoreTiming::GetTicks();

  if (now - m_last_ticks > interval)
  {
<<<<<<< HEAD
    g_controller_interface.UpdateInput(ciface::Core::Device::InputChannel::Bluetooth);
    for (unsigned int i = 0; i < m_wiimotes.size(); i++)
      Wiimote::Update(i, m_wiimotes[i].IsConnected());
=======
    g_controller_interface.UpdateInput();
    for (auto& wiimote : m_wiimotes)
      wiimote->UpdateInput();
>>>>>>> 3f68acea
    m_last_ticks = now;
  }

  SendEventNumberOfCompletedPackets();
}

void BluetoothEmu::ACLPool::Store(const u8* data, const u16 size, const u16 conn_handle)
{
  if (m_queue.size() >= 100)
  {
    // Many simultaneous exchanges of ACL packets tend to cause the queue to fill up.
    ERROR_LOG_FMT(IOS_WIIMOTE, "ACL queue size reached 100 - current packet will be dropped!");
    return;
  }

  DEBUG_ASSERT_MSG(IOS_WIIMOTE, size < ACL_PKT_SIZE, "ACL packet too large for pool");

  m_queue.push_back(Packet());
  auto& packet = m_queue.back();

  std::copy(data, data + size, packet.data);
  packet.size = size;
  packet.conn_handle = conn_handle;
}

void BluetoothEmu::ACLPool::WriteToEndpoint(const USB::V0BulkMessage& endpoint)
{
  auto& packet = m_queue.front();

  const u8* const data = packet.data;
  const u16 size = packet.size;
  const u16 conn_handle = packet.conn_handle;

  DEBUG_LOG_FMT(IOS_WIIMOTE, "ACL packet being written from queue to {:08x}",
                endpoint.ios_request.address);

  hci_acldata_hdr_t* header = (hci_acldata_hdr_t*)Memory::GetPointer(endpoint.data_address);
  header->con_handle = HCI_MK_CON_HANDLE(conn_handle, HCI_PACKET_START, HCI_POINT2POINT);
  header->length = size;

  // Write the packet to the buffer
  std::copy(data, data + size, (u8*)header + sizeof(hci_acldata_hdr_t));

  m_queue.pop_front();

  m_ios.EnqueueIPCReply(endpoint.ios_request, sizeof(hci_acldata_hdr_t) + size);
}

bool BluetoothEmu::SendEventInquiryComplete(u8 num_responses)
{
  SQueuedEvent event(sizeof(SHCIEventInquiryComplete), 0);

  SHCIEventInquiryComplete* inquiry_complete = (SHCIEventInquiryComplete*)event.buffer;
  inquiry_complete->EventType = HCI_EVENT_INQUIRY_COMPL;
  inquiry_complete->PayloadLength = sizeof(SHCIEventInquiryComplete) - 2;
  inquiry_complete->EventStatus = 0x00;
  inquiry_complete->num_responses = num_responses;

  AddEventToQueue(event);

  DEBUG_LOG_FMT(IOS_WIIMOTE, "Event: Inquiry complete");

  return true;
}

bool BluetoothEmu::SendEventInquiryResponse()
{
  // We only respond with the first discoverable remote.
  // The Wii instructs users to press 1+2 in the desired play order.
  // Responding with all remotes at once can place them in undesirable slots.
  // Additional scans will connect each remote in the proper order.
  constexpr u8 num_responses = 1;

  static_assert(
      sizeof(SHCIEventInquiryResult) - 2 + (num_responses * sizeof(hci_inquiry_response)) < 256);

  const auto iter = std::find_if(m_wiimotes.begin(), m_wiimotes.end(),
                                 std::mem_fn(&WiimoteDevice::IsInquiryScanEnabled));
  if (iter == m_wiimotes.end())
  {
    // No remotes are discoverable.
    SendEventInquiryComplete(0);
    return false;
  }

  const auto& wiimote = *iter;

  SQueuedEvent event(
      u32(sizeof(SHCIEventInquiryResult) + num_responses * sizeof(hci_inquiry_response)), 0);

  const auto inquiry_result = reinterpret_cast<SHCIEventInquiryResult*>(event.buffer);
  inquiry_result->EventType = HCI_EVENT_INQUIRY_RESULT;
  inquiry_result->num_responses = num_responses;

  u8* const buffer = event.buffer + sizeof(SHCIEventInquiryResult);
  const auto response = reinterpret_cast<hci_inquiry_response*>(buffer);

  response->bdaddr = wiimote->GetBD();
  response->page_scan_rep_mode = 1;
  response->page_scan_period_mode = 0;
  response->page_scan_mode = 0;
  std::copy_n(wiimote->GetClass().begin(), HCI_CLASS_SIZE, response->uclass);
  response->clock_offset = 0x3818;

  DEBUG_LOG_FMT(IOS_WIIMOTE, "Event: Send Fake Inquiry of one controller");
  DEBUG_LOG_FMT(IOS_WIIMOTE, "  bd: {:02x}:{:02x}:{:02x}:{:02x}:{:02x}:{:02x}", response->bdaddr[0],
                response->bdaddr[1], response->bdaddr[2], response->bdaddr[3], response->bdaddr[4],
                response->bdaddr[5]);

  inquiry_result->PayloadLength =
      u8(sizeof(SHCIEventInquiryResult) - 2 +
         (inquiry_result->num_responses * sizeof(hci_inquiry_response)));

  AddEventToQueue(event);
  SendEventInquiryComplete(num_responses);
  return true;
}

bool BluetoothEmu::SendEventConnectionComplete(const bdaddr_t& bd, u8 status)
{
  SQueuedEvent event(sizeof(SHCIEventConnectionComplete), 0);

  SHCIEventConnectionComplete* connection_complete = (SHCIEventConnectionComplete*)event.buffer;

  connection_complete->EventType = HCI_EVENT_CON_COMPL;
  connection_complete->PayloadLength = sizeof(SHCIEventConnectionComplete) - 2;
  connection_complete->EventStatus = status;
  connection_complete->Connection_Handle = GetConnectionHandle(bd);
  connection_complete->bdaddr = bd;
  connection_complete->LinkType = HCI_LINK_ACL;
  connection_complete->EncryptionEnabled = HCI_ENCRYPTION_MODE_NONE;

  AddEventToQueue(event);

  static constexpr const char* link_type[] = {
      "HCI_LINK_SCO     0x00 - Voice",
      "HCI_LINK_ACL     0x01 - Data",
      "HCI_LINK_eSCO    0x02 - eSCO",
  };

  DEBUG_LOG_FMT(IOS_WIIMOTE, "Event: SendEventConnectionComplete");
  DEBUG_LOG_FMT(IOS_WIIMOTE, "  Connection_Handle: {:#06x}",
                connection_complete->Connection_Handle);
  DEBUG_LOG_FMT(IOS_WIIMOTE, "  bd: {:02x}:{:02x}:{:02x}:{:02x}:{:02x}:{:02x}",
                connection_complete->bdaddr[0], connection_complete->bdaddr[1],
                connection_complete->bdaddr[2], connection_complete->bdaddr[3],
                connection_complete->bdaddr[4], connection_complete->bdaddr[5]);
  DEBUG_LOG_FMT(IOS_WIIMOTE, "  LinkType: {}", link_type[connection_complete->LinkType]);
  DEBUG_LOG_FMT(IOS_WIIMOTE, "  EncryptionEnabled: {}", connection_complete->EncryptionEnabled);

  return true;
}

bool BluetoothEmu::SendEventRequestConnection(const WiimoteDevice& wiimote)
{
  SQueuedEvent event(sizeof(SHCIEventRequestConnection), 0);

  SHCIEventRequestConnection* event_request_connection = (SHCIEventRequestConnection*)event.buffer;

  event_request_connection->EventType = HCI_EVENT_CON_REQ;
  event_request_connection->PayloadLength = sizeof(SHCIEventRequestConnection) - 2;
  event_request_connection->bdaddr = wiimote.GetBD();
  event_request_connection->uclass[0] = wiimote.GetClass()[0];
  event_request_connection->uclass[1] = wiimote.GetClass()[1];
  event_request_connection->uclass[2] = wiimote.GetClass()[2];
  event_request_connection->LinkType = HCI_LINK_ACL;

  AddEventToQueue(event);

  static constexpr const char* link_type[] = {
      "HCI_LINK_SCO     0x00 - Voice",
      "HCI_LINK_ACL     0x01 - Data",
      "HCI_LINK_eSCO    0x02 - eSCO",
  };

  DEBUG_LOG_FMT(IOS_WIIMOTE, "Event: SendEventRequestConnection");
  DEBUG_LOG_FMT(IOS_WIIMOTE, "  bd: {:02x}:{:02x}:{:02x}:{:02x}:{:02x}:{:02x}",
                event_request_connection->bdaddr[0], event_request_connection->bdaddr[1],
                event_request_connection->bdaddr[2], event_request_connection->bdaddr[3],
                event_request_connection->bdaddr[4], event_request_connection->bdaddr[5]);
  DEBUG_LOG_FMT(IOS_WIIMOTE, "  COD[0]: {:#04x}", event_request_connection->uclass[0]);
  DEBUG_LOG_FMT(IOS_WIIMOTE, "  COD[1]: {:#04x}", event_request_connection->uclass[1]);
  DEBUG_LOG_FMT(IOS_WIIMOTE, "  COD[2]: {:#04x}", event_request_connection->uclass[2]);
  DEBUG_LOG_FMT(IOS_WIIMOTE, "  LinkType: {}", link_type[event_request_connection->LinkType]);

  return true;
}

bool BluetoothEmu::SendEventDisconnect(u16 connection_handle, u8 reason)
{
  WiimoteDevice* wiimote = AccessWiimote(connection_handle);
  if (wiimote == nullptr)
    return false;

  SQueuedEvent event(sizeof(SHCIEventDisconnectCompleted), connection_handle);

  SHCIEventDisconnectCompleted* disconnect = (SHCIEventDisconnectCompleted*)event.buffer;
  disconnect->EventType = HCI_EVENT_DISCON_COMPL;
  disconnect->PayloadLength = sizeof(SHCIEventDisconnectCompleted) - 2;
  disconnect->EventStatus = 0;
  disconnect->Connection_Handle = connection_handle;
  disconnect->Reason = reason;

  AddEventToQueue(event);

  DEBUG_LOG_FMT(IOS_WIIMOTE, "Event: SendEventDisconnect");
  DEBUG_LOG_FMT(IOS_WIIMOTE, "  Connection_Handle: {:#06x}", disconnect->Connection_Handle);
  DEBUG_LOG_FMT(IOS_WIIMOTE, "  Reason: {:#04x}", disconnect->Reason);

  return true;
}

bool BluetoothEmu::SendEventAuthenticationCompleted(u16 connection_handle)
{
  WiimoteDevice* wiimote = AccessWiimote(connection_handle);
  if (wiimote == nullptr)
    return false;

  SQueuedEvent event(sizeof(SHCIEventAuthenticationCompleted), connection_handle);

  SHCIEventAuthenticationCompleted* event_authentication_completed =
      (SHCIEventAuthenticationCompleted*)event.buffer;
  event_authentication_completed->EventType = HCI_EVENT_AUTH_COMPL;
  event_authentication_completed->PayloadLength = sizeof(SHCIEventAuthenticationCompleted) - 2;
  event_authentication_completed->EventStatus = 0;
  event_authentication_completed->Connection_Handle = connection_handle;

  DEBUG_LOG_FMT(IOS_WIIMOTE, "Event: SendEventAuthenticationCompleted");
  DEBUG_LOG_FMT(IOS_WIIMOTE, "  Connection_Handle: {:#06x}",
                event_authentication_completed->Connection_Handle);

  AddEventToQueue(event);

  return true;
}

bool BluetoothEmu::SendEventRemoteNameReq(const bdaddr_t& bd)
{
  WiimoteDevice* wiimote = AccessWiimote(bd);
  if (wiimote == nullptr)
    return false;

  SQueuedEvent event(sizeof(SHCIEventRemoteNameReq), 0);

  SHCIEventRemoteNameReq* remote_name_req = (SHCIEventRemoteNameReq*)event.buffer;

  remote_name_req->EventType = HCI_EVENT_REMOTE_NAME_REQ_COMPL;
  remote_name_req->PayloadLength = sizeof(SHCIEventRemoteNameReq) - 2;
  remote_name_req->EventStatus = 0x00;
  remote_name_req->bdaddr = bd;
  strcpy((char*)remote_name_req->RemoteName, wiimote->GetName());

  DEBUG_LOG_FMT(IOS_WIIMOTE, "Event: SendEventRemoteNameReq");
  DEBUG_LOG_FMT(IOS_WIIMOTE, "  bd: {:02x}:{:02x}:{:02x}:{:02x}:{:02x}:{:02x}",
                remote_name_req->bdaddr[0], remote_name_req->bdaddr[1], remote_name_req->bdaddr[2],
                remote_name_req->bdaddr[3], remote_name_req->bdaddr[4], remote_name_req->bdaddr[5]);
  DEBUG_LOG_FMT(IOS_WIIMOTE, "  RemoteName: {}", remote_name_req->RemoteName);

  AddEventToQueue(event);

  return true;
}

bool BluetoothEmu::SendEventReadRemoteFeatures(u16 connection_handle)
{
  WiimoteDevice* wiimote = AccessWiimote(connection_handle);
  if (wiimote == nullptr)
    return false;

  SQueuedEvent event(sizeof(SHCIEventReadRemoteFeatures), connection_handle);

  SHCIEventReadRemoteFeatures* read_remote_features = (SHCIEventReadRemoteFeatures*)event.buffer;

  read_remote_features->EventType = HCI_EVENT_READ_REMOTE_FEATURES_COMPL;
  read_remote_features->PayloadLength = sizeof(SHCIEventReadRemoteFeatures) - 2;
  read_remote_features->EventStatus = 0x00;
  read_remote_features->ConnectionHandle = connection_handle;
  std::copy_n(wiimote->GetFeatures().begin(), HCI_FEATURES_SIZE, read_remote_features->features);

  DEBUG_LOG_FMT(IOS_WIIMOTE, "Event: SendEventReadRemoteFeatures");
  DEBUG_LOG_FMT(IOS_WIIMOTE, "  Connection_Handle: {:#06x}",
                read_remote_features->ConnectionHandle);
  DEBUG_LOG_FMT(IOS_WIIMOTE, "  features: {:02x}:{:02x}:{:02x}:{:02x}:{:02x}:{:02x}:{:02x}:{:02x}",
                read_remote_features->features[0], read_remote_features->features[1],
                read_remote_features->features[2], read_remote_features->features[3],
                read_remote_features->features[4], read_remote_features->features[5],
                read_remote_features->features[6], read_remote_features->features[7]);

  AddEventToQueue(event);

  return true;
}

bool BluetoothEmu::SendEventReadRemoteVerInfo(u16 connection_handle)
{
  WiimoteDevice* wiimote = AccessWiimote(connection_handle);
  if (wiimote == nullptr)
    return false;

  SQueuedEvent event(sizeof(SHCIEventReadRemoteVerInfo), connection_handle);

  SHCIEventReadRemoteVerInfo* read_remote_ver_info = (SHCIEventReadRemoteVerInfo*)event.buffer;
  read_remote_ver_info->EventType = HCI_EVENT_READ_REMOTE_VER_INFO_COMPL;
  read_remote_ver_info->PayloadLength = sizeof(SHCIEventReadRemoteVerInfo) - 2;
  read_remote_ver_info->EventStatus = 0x00;
  read_remote_ver_info->ConnectionHandle = connection_handle;
  read_remote_ver_info->lmp_version = wiimote->GetLMPVersion();
  read_remote_ver_info->manufacturer = wiimote->GetManufactorID();
  read_remote_ver_info->lmp_subversion = wiimote->GetLMPSubVersion();

  DEBUG_LOG_FMT(IOS_WIIMOTE, "Event: SendEventReadRemoteVerInfo");
  DEBUG_LOG_FMT(IOS_WIIMOTE, "  Connection_Handle: {:#06x}",
                read_remote_ver_info->ConnectionHandle);
  DEBUG_LOG_FMT(IOS_WIIMOTE, "  lmp_version: {:#04x}", read_remote_ver_info->lmp_version);
  DEBUG_LOG_FMT(IOS_WIIMOTE, "  manufacturer: {:#06x}", read_remote_ver_info->manufacturer);
  DEBUG_LOG_FMT(IOS_WIIMOTE, "  lmp_subversion: {:#06x}", read_remote_ver_info->lmp_subversion);

  AddEventToQueue(event);

  return true;
}

void BluetoothEmu::SendEventCommandComplete(u16 opcode, const void* data, u32 data_size)
{
  DEBUG_ASSERT((sizeof(SHCIEventCommand) - 2 + data_size) < 256);

  SQueuedEvent event(sizeof(SHCIEventCommand) + data_size, 0);

  SHCIEventCommand* hci_event = reinterpret_cast<SHCIEventCommand*>(event.buffer);
  hci_event->EventType = HCI_EVENT_COMMAND_COMPL;
  hci_event->PayloadLength = (u8)(sizeof(SHCIEventCommand) - 2 + data_size);
  hci_event->PacketIndicator = 0x01;
  hci_event->Opcode = opcode;

  // add the payload
  if (data != nullptr && data_size > 0)
  {
    u8* payload = event.buffer + sizeof(SHCIEventCommand);
    memcpy(payload, data, data_size);
  }

  DEBUG_LOG_FMT(IOS_WIIMOTE, "Event: Command Complete (Opcode: {:#06x})", hci_event->Opcode);

  AddEventToQueue(event);
}

bool BluetoothEmu::SendEventCommandStatus(u16 opcode)
{
  SQueuedEvent event(sizeof(SHCIEventStatus), 0);

  SHCIEventStatus* hci_event = (SHCIEventStatus*)event.buffer;
  hci_event->EventType = HCI_EVENT_COMMAND_STATUS;
  hci_event->PayloadLength = sizeof(SHCIEventStatus) - 2;
  hci_event->EventStatus = 0x0;
  hci_event->PacketIndicator = 0x01;
  hci_event->Opcode = opcode;

  INFO_LOG_FMT(IOS_WIIMOTE, "Event: Command Status (Opcode: {:#06x})", hci_event->Opcode);

  AddEventToQueue(event);

  return true;
}

bool BluetoothEmu::SendEventRoleChange(bdaddr_t bd, bool master)
{
  WiimoteDevice* wiimote = AccessWiimote(bd);
  if (wiimote == nullptr)
    return false;

  SQueuedEvent event(sizeof(SHCIEventRoleChange), 0);

  SHCIEventRoleChange* role_change = (SHCIEventRoleChange*)event.buffer;

  role_change->EventType = HCI_EVENT_ROLE_CHANGE;
  role_change->PayloadLength = sizeof(SHCIEventRoleChange) - 2;
  role_change->EventStatus = 0x00;
  role_change->bdaddr = bd;
  role_change->NewRole = master ? 0x00 : 0x01;

  AddEventToQueue(event);

  DEBUG_LOG_FMT(IOS_WIIMOTE, "Event: SendEventRoleChange");
  DEBUG_LOG_FMT(IOS_WIIMOTE, "  bd: {:02x}:{:02x}:{:02x}:{:02x}:{:02x}:{:02x}",
                role_change->bdaddr[0], role_change->bdaddr[1], role_change->bdaddr[2],
                role_change->bdaddr[3], role_change->bdaddr[4], role_change->bdaddr[5]);
  DEBUG_LOG_FMT(IOS_WIIMOTE, "  NewRole: {}", role_change->NewRole);

  return true;
}

bool BluetoothEmu::SendEventNumberOfCompletedPackets()
{
  SQueuedEvent event((u32)(sizeof(hci_event_hdr_t) + sizeof(hci_num_compl_pkts_ep) +
                           (sizeof(hci_num_compl_pkts_info) * m_wiimotes.size())),
                     0);

  DEBUG_LOG_FMT(IOS_WIIMOTE, "Event: SendEventNumberOfCompletedPackets");

  auto* event_hdr = (hci_event_hdr_t*)event.buffer;
  auto* hci_event = (hci_num_compl_pkts_ep*)((u8*)event_hdr + sizeof(hci_event_hdr_t));
  auto* info = (hci_num_compl_pkts_info*)((u8*)hci_event + sizeof(hci_num_compl_pkts_ep));

  event_hdr->event = HCI_EVENT_NUM_COMPL_PKTS;
  event_hdr->length = sizeof(hci_num_compl_pkts_ep);
  hci_event->num_con_handles = 0;

  u32 acc = 0;

  for (unsigned int i = 0; i < m_wiimotes.size(); i++)
  {
    event_hdr->length += sizeof(hci_num_compl_pkts_info);
    hci_event->num_con_handles++;
    info->compl_pkts = m_packet_count[i];
    info->con_handle = GetConnectionHandle(m_wiimotes[i]->GetBD());

    DEBUG_LOG_FMT(IOS_WIIMOTE, "  Connection_Handle: {:#06x}", info->con_handle);
    DEBUG_LOG_FMT(IOS_WIIMOTE, "  Number_Of_Completed_Packets: {}", info->compl_pkts);

    acc += info->compl_pkts;
    m_packet_count[i] = 0;
    info++;
  }

  if (acc)
  {
    AddEventToQueue(event);
  }
  else
  {
    DEBUG_LOG_FMT(IOS_WIIMOTE, "SendEventNumberOfCompletedPackets: no packets; no event");
  }

  return true;
}

bool BluetoothEmu::SendEventModeChange(u16 connection_handle, u8 mode, u16 value)
{
  WiimoteDevice* wiimote = AccessWiimote(connection_handle);
  if (wiimote == nullptr)
    return false;

  SQueuedEvent event(sizeof(SHCIEventModeChange), connection_handle);

  SHCIEventModeChange* mode_change = (SHCIEventModeChange*)event.buffer;
  mode_change->EventType = HCI_EVENT_MODE_CHANGE;
  mode_change->PayloadLength = sizeof(SHCIEventModeChange) - 2;
  mode_change->EventStatus = 0;
  mode_change->Connection_Handle = connection_handle;
  mode_change->CurrentMode = mode;
  mode_change->Value = value;

  DEBUG_LOG_FMT(IOS_WIIMOTE, "Event: SendEventModeChange");
  DEBUG_LOG_FMT(IOS_WIIMOTE, "  Connection_Handle: {:#06x}", mode_change->Connection_Handle);
  DEBUG_LOG_FMT(IOS_WIIMOTE, "  Current Mode: {:#04x}", mode_change->CurrentMode = mode);

  AddEventToQueue(event);

  return true;
}

bool BluetoothEmu::SendEventLinkKeyNotification(const u8 num_to_send)
{
  u8 payload_length = sizeof(hci_return_link_keys_ep) + sizeof(hci_link_key_rep_cp) * num_to_send;
  SQueuedEvent event(2 + payload_length, 0);
  SHCIEventLinkKeyNotification* event_link_key = (SHCIEventLinkKeyNotification*)event.buffer;

  DEBUG_LOG_FMT(IOS_WIIMOTE, "Event: SendEventLinkKeyNotification");

  // event header
  event_link_key->EventType = HCI_EVENT_RETURN_LINK_KEYS;
  event_link_key->PayloadLength = payload_length;
  // this is really hci_return_link_keys_ep.num_keys
  event_link_key->numKeys = num_to_send;

  // copy infos - this only works correctly if we're meant to start at first device and read all
  // keys
  for (int i = 0; i < num_to_send; i++)
  {
    hci_link_key_rep_cp* link_key_info =
        (hci_link_key_rep_cp*)((u8*)&event_link_key->bdaddr + sizeof(hci_link_key_rep_cp) * i);
    link_key_info->bdaddr = m_wiimotes[i]->GetBD();
    std::copy_n(m_wiimotes[i]->GetLinkKey().begin(), HCI_KEY_SIZE, link_key_info->key);

    DEBUG_LOG_FMT(IOS_WIIMOTE, "  bd: {:02x}:{:02x}:{:02x}:{:02x}:{:02x}:{:02x}",
                  link_key_info->bdaddr[0], link_key_info->bdaddr[1], link_key_info->bdaddr[2],
                  link_key_info->bdaddr[3], link_key_info->bdaddr[4], link_key_info->bdaddr[5]);
  }

  AddEventToQueue(event);

  return true;
};

bool BluetoothEmu::SendEventRequestLinkKey(const bdaddr_t& bd)
{
  SQueuedEvent event(sizeof(SHCIEventRequestLinkKey), 0);

  SHCIEventRequestLinkKey* event_request_link_key = (SHCIEventRequestLinkKey*)event.buffer;

  event_request_link_key->EventType = HCI_EVENT_LINK_KEY_REQ;
  event_request_link_key->PayloadLength = sizeof(SHCIEventRequestLinkKey) - 2;
  event_request_link_key->bdaddr = bd;

  DEBUG_LOG_FMT(IOS_WIIMOTE, "Event: SendEventRequestLinkKey");
  DEBUG_LOG_FMT(IOS_WIIMOTE, "  bd: {:02x}:{:02x}:{:02x}:{:02x}:{:02x}:{:02x}",
                event_request_link_key->bdaddr[0], event_request_link_key->bdaddr[1],
                event_request_link_key->bdaddr[2], event_request_link_key->bdaddr[3],
                event_request_link_key->bdaddr[4], event_request_link_key->bdaddr[5]);

  AddEventToQueue(event);

  return true;
};

bool BluetoothEmu::SendEventReadClockOffsetComplete(u16 connection_handle)
{
  WiimoteDevice* wiimote = AccessWiimote(connection_handle);
  if (wiimote == nullptr)
    return false;

  SQueuedEvent event(sizeof(SHCIEventReadClockOffsetComplete), connection_handle);

  SHCIEventReadClockOffsetComplete* read_clock_offset_complete =
      (SHCIEventReadClockOffsetComplete*)event.buffer;
  read_clock_offset_complete->EventType = HCI_EVENT_READ_CLOCK_OFFSET_COMPL;
  read_clock_offset_complete->PayloadLength = sizeof(SHCIEventReadClockOffsetComplete) - 2;
  read_clock_offset_complete->EventStatus = 0x00;
  read_clock_offset_complete->ConnectionHandle = connection_handle;
  read_clock_offset_complete->ClockOffset = 0x3818;

  DEBUG_LOG_FMT(IOS_WIIMOTE, "Event: SendEventReadClockOffsetComplete");
  DEBUG_LOG_FMT(IOS_WIIMOTE, "  Connection_Handle: {:#06x}",
                read_clock_offset_complete->ConnectionHandle);
  DEBUG_LOG_FMT(IOS_WIIMOTE, "  ClockOffset: {:#06x}", read_clock_offset_complete->ClockOffset);

  AddEventToQueue(event);

  return true;
}

bool BluetoothEmu::SendEventConPacketTypeChange(u16 connection_handle, u16 packet_type)
{
  WiimoteDevice* wiimote = AccessWiimote(connection_handle);
  if (wiimote == nullptr)
    return false;

  SQueuedEvent event(sizeof(SHCIEventConPacketTypeChange), connection_handle);

  SHCIEventConPacketTypeChange* change_con_packet_type =
      (SHCIEventConPacketTypeChange*)event.buffer;
  change_con_packet_type->EventType = HCI_EVENT_CON_PKT_TYPE_CHANGED;
  change_con_packet_type->PayloadLength = sizeof(SHCIEventConPacketTypeChange) - 2;
  change_con_packet_type->EventStatus = 0x00;
  change_con_packet_type->ConnectionHandle = connection_handle;
  change_con_packet_type->PacketType = packet_type;

  DEBUG_LOG_FMT(IOS_WIIMOTE, "Event: SendEventConPacketTypeChange");
  DEBUG_LOG_FMT(IOS_WIIMOTE, "  Connection_Handle: {:#06x}",
                change_con_packet_type->ConnectionHandle);
  DEBUG_LOG_FMT(IOS_WIIMOTE, "  PacketType: {:#06x}", change_con_packet_type->PacketType);

  AddEventToQueue(event);

  return true;
}

// Command dispatcher
// This is called from the USB::IOCTLV_USBV0_CTRLMSG Ioctlv
void BluetoothEmu::ExecuteHCICommandMessage(const USB::V0CtrlMessage& ctrl_message)
{
  const u8* input = Memory::GetPointer(ctrl_message.data_address + 3);

  SCommandMessage msg;
  std::memcpy(&msg, Memory::GetPointer(ctrl_message.data_address), sizeof(msg));

  const u16 ocf = HCI_OCF(msg.Opcode);
  const u16 ogf = HCI_OGF(msg.Opcode);

  DEBUG_LOG_FMT(IOS_WIIMOTE, "**************************************************");
  DEBUG_LOG_FMT(IOS_WIIMOTE, "Execute HCI Command: {:#06x} (ocf: {:#04x}, ogf: {:#04x})",
                msg.Opcode, ocf, ogf);

  switch (msg.Opcode)
  {
  //
  // --- read commands ---
  //
  case HCI_CMD_RESET:
    CommandReset(input);
    break;

  case HCI_CMD_READ_BUFFER_SIZE:
    CommandReadBufferSize(input);
    break;

  case HCI_CMD_READ_LOCAL_VER:
    CommandReadLocalVer(input);
    break;

  case HCI_CMD_READ_BDADDR:
    CommandReadBDAdrr(input);
    break;

  case HCI_CMD_READ_LOCAL_FEATURES:
    CommandReadLocalFeatures(input);
    break;

  case HCI_CMD_READ_STORED_LINK_KEY:
    CommandReadStoredLinkKey(input);
    break;

  case HCI_CMD_WRITE_UNIT_CLASS:
    CommandWriteUnitClass(input);
    break;

  case HCI_CMD_WRITE_LOCAL_NAME:
    CommandWriteLocalName(input);
    break;

  case HCI_CMD_WRITE_PIN_TYPE:
    CommandWritePinType(input);
    break;

  case HCI_CMD_HOST_BUFFER_SIZE:
    CommandHostBufferSize(input);
    break;

  case HCI_CMD_WRITE_PAGE_TIMEOUT:
    CommandWritePageTimeOut(input);
    break;

  case HCI_CMD_WRITE_SCAN_ENABLE:
    CommandWriteScanEnable(input);
    break;

  case HCI_CMD_WRITE_INQUIRY_MODE:
    CommandWriteInquiryMode(input);
    break;

  case HCI_CMD_WRITE_PAGE_SCAN_TYPE:
    CommandWritePageScanType(input);
    break;

  case HCI_CMD_SET_EVENT_FILTER:
    CommandSetEventFilter(input);
    break;

  case HCI_CMD_INQUIRY:
    CommandInquiry(input);
    break;

  case HCI_CMD_WRITE_INQUIRY_SCAN_TYPE:
    CommandWriteInquiryScanType(input);
    break;

  // vendor specific...
  case 0xFC4C:
    CommandVendorSpecific_FC4C(input, ctrl_message.length - 3);
    break;

  case 0xFC4F:
    CommandVendorSpecific_FC4F(input, ctrl_message.length - 3);
    break;

  case HCI_CMD_INQUIRY_CANCEL:
    CommandInquiryCancel(input);
    break;

  case HCI_CMD_REMOTE_NAME_REQ:
    CommandRemoteNameReq(input);
    break;

  case HCI_CMD_CREATE_CON:
    CommandCreateCon(input);
    break;

  case HCI_CMD_ACCEPT_CON:
    CommandAcceptCon(input);
    break;

  case HCI_CMD_CHANGE_CON_PACKET_TYPE:
    CommandChangeConPacketType(input);
    break;

  case HCI_CMD_READ_CLOCK_OFFSET:
    CommandReadClockOffset(input);
    break;

  case HCI_CMD_READ_REMOTE_VER_INFO:
    CommandReadRemoteVerInfo(input);
    break;

  case HCI_CMD_READ_REMOTE_FEATURES:
    CommandReadRemoteFeatures(input);
    break;

  case HCI_CMD_WRITE_LINK_POLICY_SETTINGS:
    CommandWriteLinkPolicy(input);
    break;

  case HCI_CMD_AUTH_REQ:
    CommandAuthenticationRequested(input);
    break;

  case HCI_CMD_SNIFF_MODE:
    CommandSniffMode(input);
    break;

  case HCI_CMD_DISCONNECT:
    CommandDisconnect(input);
    break;

  case HCI_CMD_WRITE_LINK_SUPERVISION_TIMEOUT:
    CommandWriteLinkSupervisionTimeout(input);
    break;

  case HCI_CMD_LINK_KEY_NEG_REP:
    CommandLinkKeyNegRep(input);
    break;

  case HCI_CMD_LINK_KEY_REP:
    CommandLinkKeyRep(input);
    break;

  case HCI_CMD_DELETE_STORED_LINK_KEY:
    CommandDeleteStoredLinkKey(input);
    break;

  default:
    // send fake okay msg...
    SendEventCommandComplete(msg.Opcode, nullptr, 0);

    if (ogf == HCI_OGF_VENDOR)
    {
      ERROR_LOG_FMT(IOS_WIIMOTE, "Command: vendor specific: {:#06x} (ocf: {:#x})", msg.Opcode, ocf);
      for (int i = 0; i < msg.len; i++)
      {
        ERROR_LOG_FMT(IOS_WIIMOTE, "  0x02{:#x}", input[i]);
      }
    }
    else
    {
      DEBUG_ASSERT_MSG(IOS_WIIMOTE, 0, "Unknown USB_IOCTL_CTRLMSG: 0x%04X (ocf: 0x%x  ogf 0x%x)",
                       msg.Opcode, ocf, ogf);
    }
    break;
  }

  // HCI command is finished, send a reply to command
  m_ios.EnqueueIPCReply(ctrl_message.ios_request, ctrl_message.length);
}

//
//
// --- command helper
//
//
void BluetoothEmu::CommandInquiry(const u8* input)
{
  // Inquiry should not be called normally
  hci_inquiry_cp inquiry;
  std::memcpy(&inquiry, input, sizeof(inquiry));

  INFO_LOG_FMT(IOS_WIIMOTE, "Command: HCI_CMD_INQUIRY:");
  DEBUG_LOG_FMT(IOS_WIIMOTE, "write:");
  DEBUG_LOG_FMT(IOS_WIIMOTE, "  LAP[0]: {:#04x}", inquiry.lap[0]);
  DEBUG_LOG_FMT(IOS_WIIMOTE, "  LAP[1]: {:#04x}", inquiry.lap[1]);
  DEBUG_LOG_FMT(IOS_WIIMOTE, "  LAP[2]: {:#04x}", inquiry.lap[2]);
  DEBUG_LOG_FMT(IOS_WIIMOTE, "  inquiry_length: {} (N x 1.28) sec", inquiry.inquiry_length);
  DEBUG_LOG_FMT(IOS_WIIMOTE, "  num_responses: {} (N x 1.28) sec", inquiry.num_responses);

  SendEventCommandStatus(HCI_CMD_INQUIRY);
  SendEventInquiryResponse();
}

void BluetoothEmu::CommandInquiryCancel(const u8* input)
{
  hci_inquiry_cancel_rp reply;
  reply.status = 0x00;

  INFO_LOG_FMT(IOS_WIIMOTE, "Command: HCI_CMD_INQUIRY_CANCEL");

  SendEventCommandComplete(HCI_CMD_INQUIRY_CANCEL, &reply, sizeof(hci_inquiry_cancel_rp));
}

void BluetoothEmu::CommandCreateCon(const u8* input)
{
  hci_create_con_cp create_connection;
  std::memcpy(&create_connection, input, sizeof(create_connection));

  INFO_LOG_FMT(IOS_WIIMOTE, "Command: HCI_CMD_CREATE_CON");
  DEBUG_LOG_FMT(IOS_WIIMOTE, "Input:");
  DEBUG_LOG_FMT(IOS_WIIMOTE, "  bd: {:02x}:{:02x}:{:02x}:{:02x}:{:02x}:{:02x}",
                create_connection.bdaddr[0], create_connection.bdaddr[1],
                create_connection.bdaddr[2], create_connection.bdaddr[3],
                create_connection.bdaddr[4], create_connection.bdaddr[5]);
  DEBUG_LOG_FMT(IOS_WIIMOTE, "  pkt_type: {}", create_connection.pkt_type);
  DEBUG_LOG_FMT(IOS_WIIMOTE, "  page_scan_rep_mode: {}", create_connection.page_scan_rep_mode);
  DEBUG_LOG_FMT(IOS_WIIMOTE, "  page_scan_mode: {}", create_connection.page_scan_mode);
  DEBUG_LOG_FMT(IOS_WIIMOTE, "  clock_offset: {}", create_connection.clock_offset);
  DEBUG_LOG_FMT(IOS_WIIMOTE, "  accept_role_switch: {}", create_connection.accept_role_switch);

  SendEventCommandStatus(HCI_CMD_CREATE_CON);

  WiimoteDevice* wiimote = AccessWiimote(create_connection.bdaddr);
  const bool successful = wiimote && wiimote->EventConnectionRequest();

  // Status 0x08 (Connection Timeout) if WiimoteDevice does not accept the connection.
  SendEventConnectionComplete(create_connection.bdaddr, successful ? 0x00 : 0x08);
}

void BluetoothEmu::CommandDisconnect(const u8* input)
{
  hci_discon_cp disconnect;
  std::memcpy(&disconnect, input, sizeof(disconnect));

  INFO_LOG_FMT(IOS_WIIMOTE, "Command: HCI_CMD_DISCONNECT");
  DEBUG_LOG_FMT(IOS_WIIMOTE, "  ConnectionHandle: {:#06x}", disconnect.con_handle);
  DEBUG_LOG_FMT(IOS_WIIMOTE, "  Reason: {:#04x}", disconnect.reason);

  SendEventCommandStatus(HCI_CMD_DISCONNECT);
  SendEventDisconnect(disconnect.con_handle, disconnect.reason);

  WiimoteDevice* wiimote = AccessWiimote(disconnect.con_handle);
  if (wiimote)
    wiimote->EventDisconnect(disconnect.reason);
}

void BluetoothEmu::CommandAcceptCon(const u8* input)
{
  hci_accept_con_cp accept_connection;
  std::memcpy(&accept_connection, input, sizeof(accept_connection));

  static constexpr const char* roles[] = {
      "Master (0x00)",
      "Slave (0x01)",
  };

  INFO_LOG_FMT(IOS_WIIMOTE, "Command: HCI_CMD_ACCEPT_CON");
  DEBUG_LOG_FMT(IOS_WIIMOTE, "  bd: {:02x}:{:02x}:{:02x}:{:02x}:{:02x}:{:02x}",
                accept_connection.bdaddr[0], accept_connection.bdaddr[1],
                accept_connection.bdaddr[2], accept_connection.bdaddr[3],
                accept_connection.bdaddr[4], accept_connection.bdaddr[5]);
  DEBUG_LOG_FMT(IOS_WIIMOTE, "  role: {}", roles[accept_connection.role]);

  SendEventCommandStatus(HCI_CMD_ACCEPT_CON);

  WiimoteDevice* wiimote = AccessWiimote(accept_connection.bdaddr);
  const bool successful = wiimote && wiimote->EventConnectionAccept();

  if (successful)
  {
    // This connection wants to be the master.
    // The controller performs a master-slave switch and notifies the host.
    if (accept_connection.role == 0)
      SendEventRoleChange(accept_connection.bdaddr, true);

    SendEventConnectionComplete(accept_connection.bdaddr, 0x00);
  }
  else
  {
    // Status 0x08 (Connection Timeout) if WiimoteDevice no longer wants this connection.
    SendEventConnectionComplete(accept_connection.bdaddr, 0x08);
  }
}

void BluetoothEmu::CommandLinkKeyRep(const u8* input)
{
  hci_link_key_rep_cp key_rep;
  std::memcpy(&key_rep, input, sizeof(key_rep));

  INFO_LOG_FMT(IOS_WIIMOTE, "Command: HCI_CMD_LINK_KEY_REP");
  DEBUG_LOG_FMT(IOS_WIIMOTE, "  bd: {:02x}:{:02x}:{:02x}:{:02x}:{:02x}:{:02x}", key_rep.bdaddr[0],
                key_rep.bdaddr[1], key_rep.bdaddr[2], key_rep.bdaddr[3], key_rep.bdaddr[4],
                key_rep.bdaddr[5]);

  hci_link_key_rep_rp reply;
  reply.status = 0x00;
  reply.bdaddr = key_rep.bdaddr;

  SendEventCommandComplete(HCI_CMD_LINK_KEY_REP, &reply, sizeof(hci_link_key_rep_rp));
}

void BluetoothEmu::CommandLinkKeyNegRep(const u8* input)
{
  hci_link_key_neg_rep_cp key_neg;
  std::memcpy(&key_neg, input, sizeof(key_neg));

  INFO_LOG_FMT(IOS_WIIMOTE, "Command: HCI_CMD_LINK_KEY_NEG_REP");
  DEBUG_LOG_FMT(IOS_WIIMOTE, "  bd: {:02x}:{:02x}:{:02x}:{:02x}:{:02x}:{:02x}", key_neg.bdaddr[0],
                key_neg.bdaddr[1], key_neg.bdaddr[2], key_neg.bdaddr[3], key_neg.bdaddr[4],
                key_neg.bdaddr[5]);

  hci_link_key_neg_rep_rp reply;
  reply.status = 0x00;
  reply.bdaddr = key_neg.bdaddr;

  SendEventCommandComplete(HCI_CMD_LINK_KEY_NEG_REP, &reply, sizeof(hci_link_key_neg_rep_rp));
}

void BluetoothEmu::CommandChangeConPacketType(const u8* input)
{
  hci_change_con_pkt_type_cp change_packet_type;
  std::memcpy(&change_packet_type, input, sizeof(change_packet_type));

  // ntd stack sets packet type 0xcc18, which is HCI_PKT_DH5 | HCI_PKT_DM5 | HCI_PKT_DH1 |
  // HCI_PKT_DM1
  // dunno what to do...run awayyyyyy!
  INFO_LOG_FMT(IOS_WIIMOTE, "Command: HCI_CMD_CHANGE_CON_PACKET_TYPE");
  DEBUG_LOG_FMT(IOS_WIIMOTE, "  ConnectionHandle: {:#06x}", change_packet_type.con_handle);
  DEBUG_LOG_FMT(IOS_WIIMOTE, "  PacketType: {:#06x}", change_packet_type.pkt_type);

  SendEventCommandStatus(HCI_CMD_CHANGE_CON_PACKET_TYPE);
  SendEventConPacketTypeChange(change_packet_type.con_handle, change_packet_type.pkt_type);
}

void BluetoothEmu::CommandAuthenticationRequested(const u8* input)
{
  hci_auth_req_cp auth_req;
  std::memcpy(&auth_req, input, sizeof(auth_req));

  INFO_LOG_FMT(IOS_WIIMOTE, "Command: HCI_CMD_AUTH_REQ");
  DEBUG_LOG_FMT(IOS_WIIMOTE, "  ConnectionHandle: {:#06x}", auth_req.con_handle);

  SendEventCommandStatus(HCI_CMD_AUTH_REQ);
  SendEventAuthenticationCompleted(auth_req.con_handle);
}

void BluetoothEmu::CommandRemoteNameReq(const u8* input)
{
  hci_remote_name_req_cp remote_name_req;
  std::memcpy(&remote_name_req, input, sizeof(remote_name_req));

  INFO_LOG_FMT(IOS_WIIMOTE, "Command: HCI_CMD_REMOTE_NAME_REQ");
  DEBUG_LOG_FMT(IOS_WIIMOTE, "  bd: {:02x}:{:02x}:{:02x}:{:02x}:{:02x}:{:02x}",
                remote_name_req.bdaddr[0], remote_name_req.bdaddr[1], remote_name_req.bdaddr[2],
                remote_name_req.bdaddr[3], remote_name_req.bdaddr[4], remote_name_req.bdaddr[5]);
  DEBUG_LOG_FMT(IOS_WIIMOTE, "  page_scan_rep_mode: {}", remote_name_req.page_scan_rep_mode);
  DEBUG_LOG_FMT(IOS_WIIMOTE, "  page_scan_mode: {}", remote_name_req.page_scan_mode);
  DEBUG_LOG_FMT(IOS_WIIMOTE, "  clock_offset: {}", remote_name_req.clock_offset);

  SendEventCommandStatus(HCI_CMD_REMOTE_NAME_REQ);
  SendEventRemoteNameReq(remote_name_req.bdaddr);
}

void BluetoothEmu::CommandReadRemoteFeatures(const u8* input)
{
  hci_read_remote_features_cp read_remote_features;
  std::memcpy(&read_remote_features, input, sizeof(read_remote_features));

  INFO_LOG_FMT(IOS_WIIMOTE, "Command: HCI_CMD_READ_REMOTE_FEATURES");
  DEBUG_LOG_FMT(IOS_WIIMOTE, "  ConnectionHandle: {:#06x}", read_remote_features.con_handle);

  SendEventCommandStatus(HCI_CMD_READ_REMOTE_FEATURES);
  SendEventReadRemoteFeatures(read_remote_features.con_handle);
}

void BluetoothEmu::CommandReadRemoteVerInfo(const u8* input)
{
  hci_read_remote_ver_info_cp read_remote_ver_info;
  std::memcpy(&read_remote_ver_info, input, sizeof(read_remote_ver_info));

  INFO_LOG_FMT(IOS_WIIMOTE, "Command: HCI_CMD_READ_REMOTE_VER_INFO");
  DEBUG_LOG_FMT(IOS_WIIMOTE, "  ConnectionHandle: {:#04x}", read_remote_ver_info.con_handle);

  SendEventCommandStatus(HCI_CMD_READ_REMOTE_VER_INFO);
  SendEventReadRemoteVerInfo(read_remote_ver_info.con_handle);
}

void BluetoothEmu::CommandReadClockOffset(const u8* input)
{
  hci_read_clock_offset_cp read_clock_offset;
  std::memcpy(&read_clock_offset, input, sizeof(read_clock_offset));

  INFO_LOG_FMT(IOS_WIIMOTE, "Command: HCI_CMD_READ_CLOCK_OFFSET");
  DEBUG_LOG_FMT(IOS_WIIMOTE, "  ConnectionHandle: {:#04x}", read_clock_offset.con_handle);

  SendEventCommandStatus(HCI_CMD_READ_CLOCK_OFFSET);
  SendEventReadClockOffsetComplete(read_clock_offset.con_handle);
}

void BluetoothEmu::CommandSniffMode(const u8* input)
{
  hci_sniff_mode_cp sniff_mode;
  std::memcpy(&sniff_mode, input, sizeof(sniff_mode));

  INFO_LOG_FMT(IOS_WIIMOTE, "Command: HCI_CMD_SNIFF_MODE");
  DEBUG_LOG_FMT(IOS_WIIMOTE, "  ConnectionHandle: {:#06x}", sniff_mode.con_handle);
  DEBUG_LOG_FMT(IOS_WIIMOTE, "  max_interval: {} msec", sniff_mode.max_interval * .625);
  DEBUG_LOG_FMT(IOS_WIIMOTE, "  min_interval: {} msec", sniff_mode.min_interval * .625);
  DEBUG_LOG_FMT(IOS_WIIMOTE, "  attempt: {} msec", sniff_mode.attempt * 1.25);
  DEBUG_LOG_FMT(IOS_WIIMOTE, "  timeout: {} msec", sniff_mode.timeout * 1.25);

  SendEventCommandStatus(HCI_CMD_SNIFF_MODE);
  SendEventModeChange(sniff_mode.con_handle, 0x02, sniff_mode.max_interval);  // 0x02 - sniff mode
}

void BluetoothEmu::CommandWriteLinkPolicy(const u8* input)
{
  hci_write_link_policy_settings_cp link_policy;
  std::memcpy(&link_policy, input, sizeof(link_policy));

  INFO_LOG_FMT(IOS_WIIMOTE, "Command: HCI_CMD_WRITE_LINK_POLICY_SETTINGS");
  DEBUG_LOG_FMT(IOS_WIIMOTE, "  ConnectionHandle: {:#06x}", link_policy.con_handle);
  DEBUG_LOG_FMT(IOS_WIIMOTE, "  Policy: {:#06x}", link_policy.settings);

  SendEventCommandStatus(HCI_CMD_WRITE_LINK_POLICY_SETTINGS);
}

void BluetoothEmu::CommandReset(const u8* input)
{
  hci_status_rp reply;
  reply.status = 0x00;

  INFO_LOG_FMT(IOS_WIIMOTE, "Command: HCI_CMD_RESET");
  SendEventCommandComplete(HCI_CMD_RESET, &reply, sizeof(hci_status_rp));

  // TODO: We should actually reset connections and channels and everything here.
}

void BluetoothEmu::CommandSetEventFilter(const u8* input)
{
  hci_set_event_filter_cp set_event_filter;
  std::memcpy(&set_event_filter, input, sizeof(set_event_filter));

  // It looks like software only ever sets a "new device inquiry response" filter.
  // This is one we can safely ignore because of our fake inquiry implementation
  // and documentation says controllers can opt to not implement this filter anyways.

  // TODO: There should be a warn log if an actual filter is being set.

  hci_set_event_filter_rp reply;
  reply.status = 0x00;

  INFO_LOG_FMT(IOS_WIIMOTE, "Command: HCI_CMD_SET_EVENT_FILTER:");
  DEBUG_LOG_FMT(IOS_WIIMOTE, "  filter_type: {}", set_event_filter.filter_type);
  DEBUG_LOG_FMT(IOS_WIIMOTE, "  filter_condition_type: {}", set_event_filter.filter_condition_type);

  SendEventCommandComplete(HCI_CMD_SET_EVENT_FILTER, &reply, sizeof(hci_set_event_filter_rp));
}

void BluetoothEmu::CommandWritePinType(const u8* input)
{
  hci_write_pin_type_cp write_pin_type;
  std::memcpy(&write_pin_type, input, sizeof(write_pin_type));

  hci_write_pin_type_rp reply;
  reply.status = 0x00;

  INFO_LOG_FMT(IOS_WIIMOTE, "Command: HCI_CMD_WRITE_PIN_TYPE:");
  DEBUG_LOG_FMT(IOS_WIIMOTE, "  pin_type: {:x}", write_pin_type.pin_type);

  SendEventCommandComplete(HCI_CMD_WRITE_PIN_TYPE, &reply, sizeof(hci_write_pin_type_rp));
}

void BluetoothEmu::CommandReadStoredLinkKey(const u8* input)
{
  hci_read_stored_link_key_cp read_stored_link_key;
  std::memcpy(&read_stored_link_key, input, sizeof(read_stored_link_key));

  hci_read_stored_link_key_rp reply;
  reply.status = 0x00;
  reply.num_keys_read = 0;
  reply.max_num_keys = 255;

  if (read_stored_link_key.read_all == 1)
    reply.num_keys_read = static_cast<u16>(m_wiimotes.size());
  else
    ERROR_LOG_FMT(IOS_WIIMOTE, "CommandReadStoredLinkKey isn't looking for all devices");

  INFO_LOG_FMT(IOS_WIIMOTE, "Command: HCI_CMD_READ_STORED_LINK_KEY:");
  DEBUG_LOG_FMT(IOS_WIIMOTE, "input:");
  DEBUG_LOG_FMT(IOS_WIIMOTE, "  bd: {:02x}:{:02x}:{:02x}:{:02x}:{:02x}:{:02x}",
                read_stored_link_key.bdaddr[0], read_stored_link_key.bdaddr[1],
                read_stored_link_key.bdaddr[2], read_stored_link_key.bdaddr[3],
                read_stored_link_key.bdaddr[4], read_stored_link_key.bdaddr[5]);
  DEBUG_LOG_FMT(IOS_WIIMOTE, "  read_all: {}", read_stored_link_key.read_all);
  DEBUG_LOG_FMT(IOS_WIIMOTE, "return:");
  DEBUG_LOG_FMT(IOS_WIIMOTE, "  max_num_keys: {}", reply.max_num_keys);
  DEBUG_LOG_FMT(IOS_WIIMOTE, "  num_keys_read: {}", reply.num_keys_read);

  SendEventLinkKeyNotification(static_cast<u8>(reply.num_keys_read));
  SendEventCommandComplete(HCI_CMD_READ_STORED_LINK_KEY, &reply,
                           sizeof(hci_read_stored_link_key_rp));
}

void BluetoothEmu::CommandDeleteStoredLinkKey(const u8* input)
{
  hci_delete_stored_link_key_cp delete_stored_link_key;
  std::memcpy(&delete_stored_link_key, input, sizeof(delete_stored_link_key));

  INFO_LOG_FMT(IOS_WIIMOTE, "Command: HCI_OCF_DELETE_STORED_LINK_KEY");
  DEBUG_LOG_FMT(IOS_WIIMOTE, "  bd: {:02x}:{:02x}:{:02x}:{:02x}:{:02x}:{:02x}",
                delete_stored_link_key.bdaddr[0], delete_stored_link_key.bdaddr[1],
                delete_stored_link_key.bdaddr[2], delete_stored_link_key.bdaddr[3],
                delete_stored_link_key.bdaddr[4], delete_stored_link_key.bdaddr[5]);
  DEBUG_LOG_FMT(IOS_WIIMOTE, "  delete_all: {:#x}", delete_stored_link_key.delete_all);

  const WiimoteDevice* wiimote = AccessWiimote(delete_stored_link_key.bdaddr);
  if (wiimote == nullptr)
    return;

  hci_delete_stored_link_key_rp reply;
  reply.status = 0x00;
  reply.num_keys_deleted = 0;

  SendEventCommandComplete(HCI_CMD_DELETE_STORED_LINK_KEY, &reply,
                           sizeof(hci_delete_stored_link_key_rp));

  ERROR_LOG_FMT(IOS_WIIMOTE, "HCI: CommandDeleteStoredLinkKey... Probably the security for linking "
                             "has failed. Could be a problem with loading the SCONF");
}

void BluetoothEmu::CommandWriteLocalName(const u8* input)
{
  hci_write_local_name_cp write_local_name;
  std::memcpy(&write_local_name, input, sizeof(write_local_name));

  hci_write_local_name_rp reply;
  reply.status = 0x00;

  INFO_LOG_FMT(IOS_WIIMOTE, "Command: HCI_CMD_WRITE_LOCAL_NAME:");
  DEBUG_LOG_FMT(IOS_WIIMOTE, "  local_name: {}", write_local_name.name);

  SendEventCommandComplete(HCI_CMD_WRITE_LOCAL_NAME, &reply, sizeof(hci_write_local_name_rp));
}

void BluetoothEmu::CommandWritePageTimeOut(const u8* input)
{
  hci_write_page_timeout_cp write_page_timeout;
  std::memcpy(&write_page_timeout, input, sizeof(write_page_timeout));

  hci_host_buffer_size_rp reply;
  reply.status = 0x00;

  INFO_LOG_FMT(IOS_WIIMOTE, "Command: HCI_CMD_WRITE_PAGE_TIMEOUT:");
  DEBUG_LOG_FMT(IOS_WIIMOTE, "  timeout: {}", write_page_timeout.timeout);

  SendEventCommandComplete(HCI_CMD_WRITE_PAGE_TIMEOUT, &reply, sizeof(hci_host_buffer_size_rp));
}

void BluetoothEmu::CommandWriteScanEnable(const u8* input)
{
  hci_write_scan_enable_cp write_scan_enable;
  std::memcpy(&write_scan_enable, input, sizeof(write_scan_enable));

  m_scan_enable = write_scan_enable.scan_enable;

  hci_write_scan_enable_rp reply;
  reply.status = 0x00;

  static constexpr const char* scanning[] = {
      "HCI_NO_SCAN_ENABLE",
      "HCI_INQUIRY_SCAN_ENABLE",
      "HCI_PAGE_SCAN_ENABLE",
      "HCI_INQUIRY_AND_PAGE_SCAN_ENABLE",
  };

  DEBUG_LOG_FMT(IOS_WIIMOTE, "Command: HCI_CMD_WRITE_SCAN_ENABLE: ({:#04x})",
                write_scan_enable.scan_enable);
  DEBUG_LOG_FMT(IOS_WIIMOTE, "  scan_enable: {}", scanning[write_scan_enable.scan_enable]);

  SendEventCommandComplete(HCI_CMD_WRITE_SCAN_ENABLE, &reply, sizeof(hci_write_scan_enable_rp));
}

void BluetoothEmu::CommandWriteUnitClass(const u8* input)
{
  hci_write_unit_class_cp write_unit_class;
  std::memcpy(&write_unit_class, input, sizeof(write_unit_class));

  hci_write_unit_class_rp reply;
  reply.status = 0x00;

  INFO_LOG_FMT(IOS_WIIMOTE, "Command: HCI_CMD_WRITE_UNIT_CLASS:");
  DEBUG_LOG_FMT(IOS_WIIMOTE, "  COD[0]: {:#04x}", write_unit_class.uclass[0]);
  DEBUG_LOG_FMT(IOS_WIIMOTE, "  COD[1]: {:#04x}", write_unit_class.uclass[1]);
  DEBUG_LOG_FMT(IOS_WIIMOTE, "  COD[2]: {:#04x}", write_unit_class.uclass[2]);

  SendEventCommandComplete(HCI_CMD_WRITE_UNIT_CLASS, &reply, sizeof(hci_write_unit_class_rp));
}

void BluetoothEmu::CommandHostBufferSize(const u8* input)
{
  hci_host_buffer_size_cp host_buffer_size;
  std::memcpy(&host_buffer_size, input, sizeof(host_buffer_size));

  hci_host_buffer_size_rp reply;
  reply.status = 0x00;

  INFO_LOG_FMT(IOS_WIIMOTE, "Command: HCI_CMD_HOST_BUFFER_SIZE:");
  DEBUG_LOG_FMT(IOS_WIIMOTE, "  max_acl_size: {}", host_buffer_size.max_acl_size);
  DEBUG_LOG_FMT(IOS_WIIMOTE, "  max_sco_size: {}", host_buffer_size.max_sco_size);
  DEBUG_LOG_FMT(IOS_WIIMOTE, "  num_acl_pkts: {}", host_buffer_size.num_acl_pkts);
  DEBUG_LOG_FMT(IOS_WIIMOTE, "  num_sco_pkts: {}", host_buffer_size.num_sco_pkts);

  SendEventCommandComplete(HCI_CMD_HOST_BUFFER_SIZE, &reply, sizeof(hci_host_buffer_size_rp));
}

void BluetoothEmu::CommandWriteLinkSupervisionTimeout(const u8* input)
{
  hci_write_link_supervision_timeout_cp supervision;
  std::memcpy(&supervision, input, sizeof(supervision));

  // timeout of 0 means timing out is disabled
  INFO_LOG_FMT(IOS_WIIMOTE, "Command: HCI_CMD_WRITE_LINK_SUPERVISION_TIMEOUT");
  DEBUG_LOG_FMT(IOS_WIIMOTE, "  con_handle: {:#06x}", supervision.con_handle);
  DEBUG_LOG_FMT(IOS_WIIMOTE, "  timeout: {:#04x}", supervision.timeout);

  hci_write_link_supervision_timeout_rp reply;
  reply.status = 0x00;
  reply.con_handle = supervision.con_handle;

  SendEventCommandComplete(HCI_CMD_WRITE_LINK_SUPERVISION_TIMEOUT, &reply,
                           sizeof(hci_write_link_supervision_timeout_rp));
}

void BluetoothEmu::CommandWriteInquiryScanType(const u8* input)
{
  hci_write_inquiry_scan_type_cp set_event_filter;
  std::memcpy(&set_event_filter, input, sizeof(set_event_filter));

  hci_write_inquiry_scan_type_rp reply;
  reply.status = 0x00;

  INFO_LOG_FMT(IOS_WIIMOTE, "Command: HCI_CMD_WRITE_INQUIRY_SCAN_TYPE:");
  DEBUG_LOG_FMT(IOS_WIIMOTE, "  type: {}", set_event_filter.type);

  SendEventCommandComplete(HCI_CMD_WRITE_INQUIRY_SCAN_TYPE, &reply,
                           sizeof(hci_write_inquiry_scan_type_rp));
}

void BluetoothEmu::CommandWriteInquiryMode(const u8* input)
{
  hci_write_inquiry_mode_cp inquiry_mode;
  std::memcpy(&inquiry_mode, input, sizeof(inquiry_mode));

  hci_write_inquiry_mode_rp reply;
  reply.status = 0x00;

  // TODO: Software seems to set an RSSI mode but our fake inquiries generate standard events.

  static constexpr const char* inquiry_mode_tag[] = {
      "Standard Inquiry Result event format (default)",
      "Inquiry Result format with RSSI",
      "Inquiry Result with RSSI format or Extended Inquiry Result format",
  };
  INFO_LOG_FMT(IOS_WIIMOTE, "Command: HCI_CMD_WRITE_INQUIRY_MODE:");
  DEBUG_LOG_FMT(IOS_WIIMOTE, "  mode: {}", inquiry_mode_tag[inquiry_mode.mode]);

  SendEventCommandComplete(HCI_CMD_WRITE_INQUIRY_MODE, &reply, sizeof(hci_write_inquiry_mode_rp));
}

void BluetoothEmu::CommandWritePageScanType(const u8* input)
{
  hci_write_page_scan_type_cp write_page_scan_type;
  std::memcpy(&write_page_scan_type, input, sizeof(write_page_scan_type));

  hci_write_page_scan_type_rp reply;
  reply.status = 0x00;

  static constexpr const char* page_scan_type[] = {
      "Mandatory: Standard Scan (default)",
      "Optional: Interlaced Scan",
  };

  INFO_LOG_FMT(IOS_WIIMOTE, "Command: HCI_CMD_WRITE_PAGE_SCAN_TYPE:");
  DEBUG_LOG_FMT(IOS_WIIMOTE, "  type: {}", page_scan_type[write_page_scan_type.type]);

  SendEventCommandComplete(HCI_CMD_WRITE_PAGE_SCAN_TYPE, &reply,
                           sizeof(hci_write_page_scan_type_rp));
}

void BluetoothEmu::CommandReadLocalVer(const u8* input)
{
  hci_read_local_ver_rp reply;
  reply.status = 0x00;
  reply.hci_version = 0x03;       // HCI version: 1.1
  reply.hci_revision = 0x40a7;    // current revision (?)
  reply.lmp_version = 0x03;       // LMP version: 1.1
  reply.manufacturer = 0x000F;    // manufacturer: reserved for tests
  reply.lmp_subversion = 0x430e;  // LMP subversion

  INFO_LOG_FMT(IOS_WIIMOTE, "Command: HCI_CMD_READ_LOCAL_VER:");
  DEBUG_LOG_FMT(IOS_WIIMOTE, "return:");
  DEBUG_LOG_FMT(IOS_WIIMOTE, "  status:         {}", reply.status);
  DEBUG_LOG_FMT(IOS_WIIMOTE, "  hci_revision:   {}", reply.hci_revision);
  DEBUG_LOG_FMT(IOS_WIIMOTE, "  lmp_version:    {}", reply.lmp_version);
  DEBUG_LOG_FMT(IOS_WIIMOTE, "  manufacturer:   {}", reply.manufacturer);
  DEBUG_LOG_FMT(IOS_WIIMOTE, "  lmp_subversion: {}", reply.lmp_subversion);

  SendEventCommandComplete(HCI_CMD_READ_LOCAL_VER, &reply, sizeof(hci_read_local_ver_rp));
}

void BluetoothEmu::CommandReadLocalFeatures(const u8* input)
{
  hci_read_local_features_rp reply;
  reply.status = 0x00;
  reply.features[0] = 0xFF;
  reply.features[1] = 0xFF;
  reply.features[2] = 0x8D;
  reply.features[3] = 0xFE;
  reply.features[4] = 0x9B;
  reply.features[5] = 0xF9;
  reply.features[6] = 0x00;
  reply.features[7] = 0x80;

  INFO_LOG_FMT(IOS_WIIMOTE, "Command: HCI_CMD_READ_LOCAL_FEATURES:");
  DEBUG_LOG_FMT(IOS_WIIMOTE, "return:");
  DEBUG_LOG_FMT(IOS_WIIMOTE, "  features: {:02x}:{:02x}:{:02x}:{:02x}:{:02x}:{:02x}:{:02x}:{:02x}",
                reply.features[0], reply.features[1], reply.features[2], reply.features[3],
                reply.features[4], reply.features[5], reply.features[6], reply.features[7]);

  SendEventCommandComplete(HCI_CMD_READ_LOCAL_FEATURES, &reply, sizeof(hci_read_local_features_rp));
}

void BluetoothEmu::CommandReadBufferSize(const u8* input)
{
  hci_read_buffer_size_rp reply;
  reply.status = 0x00;
  reply.max_acl_size = ACL_PKT_SIZE;
  // Due to how the widcomm stack which Nintendo uses is coded, we must never
  // let the stack think the controller is buffering more than 10 data packets
  // - it will cause a u8 underflow and royally screw things up.
  reply.num_acl_pkts = ACL_PKT_NUM;
  reply.max_sco_size = SCO_PKT_SIZE;
  reply.num_sco_pkts = SCO_PKT_NUM;

  INFO_LOG_FMT(IOS_WIIMOTE, "Command: HCI_CMD_READ_BUFFER_SIZE:");
  DEBUG_LOG_FMT(IOS_WIIMOTE, "return:");
  DEBUG_LOG_FMT(IOS_WIIMOTE, "  max_acl_size: {}", reply.max_acl_size);
  DEBUG_LOG_FMT(IOS_WIIMOTE, "  num_acl_pkts: {}", reply.num_acl_pkts);
  DEBUG_LOG_FMT(IOS_WIIMOTE, "  max_sco_size: {}", reply.max_sco_size);
  DEBUG_LOG_FMT(IOS_WIIMOTE, "  num_sco_pkts: {}", reply.num_sco_pkts);

  SendEventCommandComplete(HCI_CMD_READ_BUFFER_SIZE, &reply, sizeof(hci_read_buffer_size_rp));
}

void BluetoothEmu::CommandReadBDAdrr(const u8* input)
{
  hci_read_bdaddr_rp reply;
  reply.status = 0x00;
  reply.bdaddr = m_controller_bd;

  INFO_LOG_FMT(IOS_WIIMOTE, "Command: HCI_CMD_READ_BDADDR:");
  DEBUG_LOG_FMT(IOS_WIIMOTE, "return:");
  DEBUG_LOG_FMT(IOS_WIIMOTE, "  bd: {:02x}:{:02x}:{:02x}:{:02x}:{:02x}:{:02x}", reply.bdaddr[0],
                reply.bdaddr[1], reply.bdaddr[2], reply.bdaddr[3], reply.bdaddr[4],
                reply.bdaddr[5]);

  SendEventCommandComplete(HCI_CMD_READ_BDADDR, &reply, sizeof(hci_read_bdaddr_rp));
}

void BluetoothEmu::CommandVendorSpecific_FC4F(const u8* input, u32 size)
{
  // callstack...
  // BTM_VendorSpecificCommad()
  // WUDiRemovePatch()
  // WUDiAppendRuntimePatch()
  // WUDiGetFirmwareVersion()
  // WUDiStackSetupComplete()

  hci_status_rp reply;
  reply.status = 0x00;

  INFO_LOG_FMT(IOS_WIIMOTE, "Command: CommandVendorSpecific_FC4F: (callstack WUDiRemovePatch)");
  DEBUG_LOG_FMT(IOS_WIIMOTE, "Input (size {:#x}):", size);

  Dolphin_Debugger::PrintDataBuffer(Common::Log::IOS_WIIMOTE, input, size, "Data: ");

  SendEventCommandComplete(0xFC4F, &reply, sizeof(hci_status_rp));
}

void BluetoothEmu::CommandVendorSpecific_FC4C(const u8* input, u32 size)
{
  hci_status_rp reply;
  reply.status = 0x00;

  DEBUG_LOG_FMT(IOS_WIIMOTE, "Command: CommandVendorSpecific_FC4C:");
  DEBUG_LOG_FMT(IOS_WIIMOTE, "Input (size {:#x}):", size);
  Dolphin_Debugger::PrintDataBuffer(Common::Log::IOS_WIIMOTE, input, size, "Data: ");

  SendEventCommandComplete(0xFC4C, &reply, sizeof(hci_status_rp));
}

WiimoteDevice* BluetoothEmu::AccessWiimoteByIndex(std::size_t index)
{
  if (index < MAX_BBMOTES)
    return m_wiimotes[index].get();

  return nullptr;
}

u16 BluetoothEmu::GetConnectionHandle(const bdaddr_t& address)
{
  // Handles are normally generated per connection but HLE allows fixed values for each remote.
  return 0x100 + address.back();
}

u32 BluetoothEmu::GetWiimoteNumberFromConnectionHandle(u16 connection_handle)
{
  // Fixed handle values are generated in GetConnectionHandle.
  return connection_handle & 0xff;
}

WiimoteDevice* BluetoothEmu::AccessWiimote(const bdaddr_t& address)
{
  // Fixed bluetooth addresses are generated in WiimoteDevice::WiimoteDevice.
  const auto wiimote = AccessWiimoteByIndex(address.back());

  if (wiimote && wiimote->GetBD() == address)
    return wiimote;

  return nullptr;
}

WiimoteDevice* BluetoothEmu::AccessWiimote(u16 connection_handle)
{
  const auto wiimote =
      AccessWiimoteByIndex(GetWiimoteNumberFromConnectionHandle(connection_handle));

  if (wiimote)
    return wiimote;

  ERROR_LOG_FMT(IOS_WIIMOTE, "Can't find Wiimote by connection handle {:02x}", connection_handle);
  PanicAlertFmtT("Can't find Wii Remote by connection handle {0:02x}", connection_handle);

  return nullptr;
}

}  // namespace Device
}  // namespace IOS::HLE<|MERGE_RESOLUTION|>--- conflicted
+++ resolved
@@ -339,15 +339,8 @@
 
   if (now - m_last_ticks > interval)
   {
-<<<<<<< HEAD
-    g_controller_interface.UpdateInput(ciface::Core::Device::InputChannel::Bluetooth);
     for (unsigned int i = 0; i < m_wiimotes.size(); i++)
       Wiimote::Update(i, m_wiimotes[i].IsConnected());
-=======
-    g_controller_interface.UpdateInput();
-    for (auto& wiimote : m_wiimotes)
-      wiimote->UpdateInput();
->>>>>>> 3f68acea
     m_last_ticks = now;
   }
 
