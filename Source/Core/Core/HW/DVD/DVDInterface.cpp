// Copyright 2008 Dolphin Emulator Project
// Licensed under GPLv2+
// Refer to the license.txt file included.

#include "Core/HW/DVD/DVDInterface.h"

#include <algorithm>
#include <memory>
#include <optional>
#include <string>
#include <vector>

#include "AudioCommon/AudioCommon.h"

#include "Common/Align.h"
#include "Common/ChunkFile.h"
#include "Common/CommonTypes.h"
#include "Common/Config/Config.h"
#include "Common/Logging/Log.h"

#include "Core/Analytics.h"
#include "Core/Config/MainSettings.h"
#include "Core/ConfigManager.h"
#include "Core/CoreTiming.h"
#include "Core/HW/AudioInterface.h"
#include "Core/HW/DVD/DVDMath.h"
#include "Core/HW/DVD/DVDThread.h"
#include "Core/HW/EXI/EXI_DeviceIPL.h"
#include "Core/HW/MMIO.h"
#include "Core/HW/Memmap.h"
#include "Core/HW/ProcessorInterface.h"
#include "Core/HW/StreamADPCM.h"
#include "Core/HW/SystemTimers.h"
#include "Core/IOS/DI/DI.h"
#include "Core/IOS/IOS.h"
#include "Core/Movie.h"

#include "DiscIO/Blob.h"
#include "DiscIO/Enums.h"
#include "DiscIO/VolumeDisc.h"
#include "DiscIO/VolumeWii.h"

#include "VideoCommon/OnScreenDisplay.h"

// The minimum time it takes for the DVD drive to process a command (in microseconds)
constexpr u64 MINIMUM_COMMAND_LATENCY_US = 300;

// The time it takes for a read command to start (in microseconds)
constexpr u64 READ_COMMAND_LATENCY_US = 600;

// The size of the streaming buffer.
constexpr u64 STREAMING_BUFFER_SIZE = 1024 * 1024;

// A single DVD disc sector
constexpr u64 DVD_SECTOR_SIZE = 0x800;

// The minimum amount that a drive will read
constexpr u64 DVD_ECC_BLOCK_SIZE = 16 * DVD_SECTOR_SIZE;

// Rate the drive can transfer data to main memory, given the data
// is already buffered. Measured in bytes per second.
constexpr u64 BUFFER_TRANSFER_RATE = 32 * 1024 * 1024;

namespace DVDInterface
{
// internal hardware addresses
constexpr u32 DI_STATUS_REGISTER = 0x00;
constexpr u32 DI_COVER_REGISTER = 0x04;
constexpr u32 DI_COMMAND_0 = 0x08;
constexpr u32 DI_COMMAND_1 = 0x0C;
constexpr u32 DI_COMMAND_2 = 0x10;
constexpr u32 DI_DMA_ADDRESS_REGISTER = 0x14;
constexpr u32 DI_DMA_LENGTH_REGISTER = 0x18;
constexpr u32 DI_DMA_CONTROL_REGISTER = 0x1C;
constexpr u32 DI_IMMEDIATE_DATA_BUFFER = 0x20;
constexpr u32 DI_CONFIG_REGISTER = 0x24;

// DI Status Register
union UDISR
{
  u32 Hex;
  struct
  {
    u32 BREAK : 1;      // Stop the Device + Interrupt
    u32 DEINTMASK : 1;  // Access Device Error Int Mask
    u32 DEINT : 1;      // Access Device Error Int
    u32 TCINTMASK : 1;  // Transfer Complete Int Mask
    u32 TCINT : 1;      // Transfer Complete Int
    u32 BRKINTMASK : 1;
    u32 BRKINT : 1;  // w 1: clear brkint
    u32 : 25;
  };
  UDISR() { Hex = 0; }
  UDISR(u32 _hex) { Hex = _hex; }
};

// DI Cover Register
union UDICVR
{
  u32 Hex;
  struct
  {
    u32 CVR : 1;         // 0: Cover closed  1: Cover open
    u32 CVRINTMASK : 1;  // 1: Interrupt enabled
    u32 CVRINT : 1;      // r 1: Interrupt requested w 1: Interrupt clear
    u32 : 29;
  };
  UDICVR() { Hex = 0; }
  UDICVR(u32 _hex) { Hex = _hex; }
};

// DI DMA Control Register
union UDICR
{
  u32 Hex;
  struct
  {
    u32 TSTART : 1;  // w:1 start   r:0 ready
    u32 DMA : 1;     // 1: DMA Mode    0: Immediate Mode (can only do Access Register Command)
    u32 RW : 1;      // 0: Read Command (DVD to Memory)  1: Write Command (Memory to DVD)
    u32 : 29;
  };
};

// DI Config Register
union UDICFG
{
  u32 Hex;
  struct
  {
    u32 CONFIG : 8;
    u32 : 24;
  };
  UDICFG() { Hex = 0; }
  UDICFG(u32 _hex) { Hex = _hex; }
};

// STATE_TO_SAVE

// Hardware registers
static UDISR s_DISR;
static UDICVR s_DICVR;
static u32 s_DICMDBUF[3];
static u32 s_DIMAR;
static u32 s_DILENGTH;
static UDICR s_DICR;
static u32 s_DIIMMBUF;
static UDICFG s_DICFG;

static StreamADPCM::ADPCMDecoder s_adpcm_decoder;

// DTK
static bool s_stream = false;
static bool s_stop_at_track_end = false;
static u64 s_audio_position;
static u64 s_current_start;
static u32 s_current_length;
static u64 s_next_start;
static u32 s_next_length;
static u32 s_pending_samples;
static bool s_enable_dtk = false;
static u8 s_dtk_buffer_length = 0;  // TODO: figure out how this affects the regular buffer

// Disc drive state
static DriveState s_drive_state;
static DriveError s_error_code;

// Disc drive timing
static u64 s_read_buffer_start_time;
static u64 s_read_buffer_end_time;
static u64 s_read_buffer_start_offset;
static u64 s_read_buffer_end_offset;

// Disc changing
static std::string s_disc_path_to_insert;
static std::vector<std::string> s_auto_disc_change_paths;
static size_t s_auto_disc_change_index;

// Events
static CoreTiming::EventType* s_finish_executing_command;
static CoreTiming::EventType* s_auto_change_disc;
static CoreTiming::EventType* s_eject_disc;
static CoreTiming::EventType* s_insert_disc;

static void AutoChangeDiscCallback(u64 userdata, s64 cyclesLate);
static void EjectDiscCallback(u64 userdata, s64 cyclesLate);
static void InsertDiscCallback(u64 userdata, s64 cyclesLate);
static void FinishExecutingCommandCallback(u64 userdata, s64 cycles_late);

static void SetLidOpen();

static void UpdateInterrupts();
static void GenerateDIInterrupt(DIInterruptType dvd_interrupt);

static bool ExecuteReadCommand(u64 dvd_offset, u32 output_address, u32 dvd_length,
                               u32 output_length, const DiscIO::Partition& partition,
                               ReplyType reply_type, DIInterruptType* interrupt_type);

static u64 PackFinishExecutingCommandUserdata(ReplyType reply_type, DIInterruptType interrupt_type);

static void ScheduleReads(u64 offset, u32 length, const DiscIO::Partition& partition,
                          u32 output_address, ReplyType reply_type);

void DoState(PointerWrap& p)
{
  p.DoPOD(s_DISR);
  p.DoPOD(s_DICVR);
  p.DoArray(s_DICMDBUF);
  p.Do(s_DIMAR);
  p.Do(s_DILENGTH);
  p.Do(s_DICR);
  p.Do(s_DIIMMBUF);
  p.DoPOD(s_DICFG);

  p.Do(s_stream);
  p.Do(s_stop_at_track_end);
  p.Do(s_audio_position);
  p.Do(s_current_start);
  p.Do(s_current_length);
  p.Do(s_next_start);
  p.Do(s_next_length);
  p.Do(s_pending_samples);
  p.Do(s_enable_dtk);
  p.Do(s_dtk_buffer_length);

  p.Do(s_drive_state);
  p.Do(s_error_code);

  p.Do(s_read_buffer_start_time);
  p.Do(s_read_buffer_end_time);
  p.Do(s_read_buffer_start_offset);
  p.Do(s_read_buffer_end_offset);

  p.Do(s_disc_path_to_insert);

  DVDThread::DoState(p);

  s_adpcm_decoder.DoState(p);
}

static size_t ProcessDTKSamples(std::vector<s16>* temp_pcm, const std::vector<u8>& audio_data)
{
  size_t samples_processed = 0;
  size_t bytes_processed = 0;
  while (samples_processed < temp_pcm->size() / 2 && bytes_processed < audio_data.size())
  {
    s_adpcm_decoder.DecodeBlock(&(*temp_pcm)[samples_processed * 2], &audio_data[bytes_processed]);
    for (size_t i = 0; i < StreamADPCM::SAMPLES_PER_BLOCK * 2; ++i)
    {
      // TODO: Fix the mixer so it can accept non-byte-swapped samples
      s16* sample = &(*temp_pcm)[samples_processed * 2 + i];
      *sample = Common::swap16(*sample);
    }
    samples_processed += StreamADPCM::SAMPLES_PER_BLOCK;
    bytes_processed += StreamADPCM::ONE_BLOCK_SIZE;
  }
  return samples_processed;
}

static u32 AdvanceDTK(u32 maximum_samples, u32* samples_to_process)
{
  u32 bytes_to_process = 0;
  *samples_to_process = 0;
  while (*samples_to_process < maximum_samples)
  {
    if (s_audio_position >= s_current_start + s_current_length)
    {
      DEBUG_LOG_FMT(DVDINTERFACE,
                    "AdvanceDTK: NextStart={:08x}, NextLength={:08x}, "
                    "CurrentStart={:08x}, CurrentLength={:08x}, AudioPos={:08x}",
                    s_next_start, s_next_length, s_current_start, s_current_length,
                    s_audio_position);

      s_audio_position = s_next_start;
      s_current_start = s_next_start;
      s_current_length = s_next_length;

      if (s_stop_at_track_end)
      {
        s_stop_at_track_end = false;
        s_stream = false;
        break;
      }

      s_adpcm_decoder.ResetFilter();
    }

    s_audio_position += StreamADPCM::ONE_BLOCK_SIZE;
    bytes_to_process += StreamADPCM::ONE_BLOCK_SIZE;
    *samples_to_process += StreamADPCM::SAMPLES_PER_BLOCK;
  }

  return bytes_to_process;
}

static void DTKStreamingCallback(DIInterruptType interrupt_type, const std::vector<u8>& audio_data,
                                 s64 cycles_late)
{
<<<<<<< HEAD
  // This determines which audio data to read next.
  // Similarly to DMA audio, instead of sending a different number of samples each submission,
  // we just change the frequency of the submission to match the sample rate. This causes more
  // imprecision on GC, where sample rates aren't integer, but it should mostly be fine.
  // The Mixer (Mixer.cpp) might assume the above is true, so if you change the samples submitted
  // per submission, make sure you review the Mixer as well.

  // 168 samples (3.5ms at 48kHz/5.25ms at 32kHz on Wii, similar numbers on GC)
  static const int MAXIMUM_SAMPLES = 48000 / 2000 * 7;
=======
  // TODO: Should we use GetAISSampleRate instead of a fixed 48 KHz? The audio mixer is using
  // GetAISSampleRate. (This doesn't affect any actual games, since they all set it to 48 KHz.)
  const u32 sample_rate = AudioInterface::Get48KHzSampleRate();

  // Determine which audio data to read next.
  const u32 maximum_samples = sample_rate / 2000 * 7;  // 3.5 ms of samples
>>>>>>> 3f68acea
  u64 read_offset = 0;
  u32 read_length = 0;

  if (interrupt_type == DIInterruptType::TCINT)
  {
    // Send audio to the mixer.
    std::vector<s16> temp_pcm(s_pending_samples * 2, 0);
    ProcessDTKSamples(&temp_pcm, audio_data);
    g_sound_stream->GetMixer()->PushStreamingSamples(temp_pcm.data(), s_pending_samples);

    if (s_stream && AudioInterface::IsPlaying())
    {
      read_offset = s_audio_position;
      read_length = AdvanceDTK(maximum_samples, &s_pending_samples);
    }
    else
    {
      read_length = 0;
      s_pending_samples = maximum_samples;
    }
  }
  else
  {
    read_length = 0;
    s_pending_samples = maximum_samples;
  }

  // Read the next chunk of audio data asynchronously.
<<<<<<< HEAD
  // With exact floating points values, GC sample rates multiply to precise
  // integer numbers, no need to have a remainder or keep this as a double
  s64 ticks_to_dtk =
      (SystemTimers::GetTicksPerSecond() / AudioInterface::GetAISSampleRate()) * s_pending_samples;
=======
  s64 ticks_to_dtk = SystemTimers::GetTicksPerSecond() * s64(s_pending_samples) / sample_rate;
>>>>>>> 3f68acea
  ticks_to_dtk -= cycles_late;
  if (read_length > 0)
  {
    DVDThread::StartRead(read_offset, read_length, DiscIO::PARTITION_NONE, ReplyType::DTK,
                         ticks_to_dtk);
  }
  else
  {
    // There's nothing to read, so using DVDThread is unnecessary.
    u64 userdata = PackFinishExecutingCommandUserdata(ReplyType::DTK, DIInterruptType::TCINT);
    CoreTiming::ScheduleEvent(ticks_to_dtk, s_finish_executing_command, userdata);
  }
}

void Init()
{
  ASSERT(!IsDiscInside());

  DVDThread::Start();

  s_DISR.Hex = 0;
  s_DICVR.Hex = 1;  // Disc Channel relies on cover being open when no disc is inserted
  s_DICMDBUF[0] = 0;
  s_DICMDBUF[1] = 0;
  s_DICMDBUF[2] = 0;
  s_DIMAR = 0;
  s_DILENGTH = 0;
  s_DICR.Hex = 0;
  s_DIIMMBUF = 0;
  s_DICFG.Hex = 0;
  s_DICFG.CONFIG = 1;  // Disable bootrom descrambler

  ResetDrive(false);

  s_auto_change_disc = CoreTiming::RegisterEvent("AutoChangeDisc", AutoChangeDiscCallback);
  s_eject_disc = CoreTiming::RegisterEvent("EjectDisc", EjectDiscCallback);
  s_insert_disc = CoreTiming::RegisterEvent("InsertDisc", InsertDiscCallback);

  s_finish_executing_command =
      CoreTiming::RegisterEvent("FinishExecutingCommand", FinishExecutingCommandCallback);

  u64 userdata = PackFinishExecutingCommandUserdata(ReplyType::DTK, DIInterruptType::TCINT);
  CoreTiming::ScheduleEvent(0, s_finish_executing_command, userdata);
}

// Resets state on the MN102 chip in the drive itself, but not the DI registers exposed on the
// emulated device, or any inserted disc.
void ResetDrive(bool spinup)
{
  s_stream = false;
  s_stop_at_track_end = false;
  s_audio_position = 0;
  s_next_start = 0;
  s_next_length = 0;
  s_current_start = 0;
  s_current_length = 0;
  s_pending_samples = 0;
  s_enable_dtk = false;
  s_dtk_buffer_length = 0;

  if (!IsDiscInside())
  {
    // CoverOpened is used when the cover is open;
    // NoMediumPresent is used when the cover is closed but there is no disc.
    // On the Wii, this can only happen if something other than a DVD is inserted into the disc
    // drive (for instance, an audio CD) and only after it attempts to read it.  Otherwise, it will
    // report the cover as opened.
    SetDriveState(DriveState::CoverOpened);
  }
  else if (!spinup)
  {
    // Wii hardware tests indicate that this is used when ejecting and inserting a new disc, or
    // performing a reset without spinup.
    SetDriveState(DriveState::DiscChangeDetected);
  }
  else
  {
    SetDriveState(DriveState::DiscIdNotRead);
  }

  SetDriveError(DriveError::None);

  // The buffer is empty at start
  s_read_buffer_start_offset = 0;
  s_read_buffer_end_offset = 0;
  s_read_buffer_start_time = 0;
  s_read_buffer_end_time = 0;
}

void Shutdown()
{
  DVDThread::Stop();
}

void SetDisc(std::unique_ptr<DiscIO::VolumeDisc> disc,
             std::optional<std::vector<std::string>> auto_disc_change_paths = {})
{
  bool had_disc = IsDiscInside();
  bool has_disc = static_cast<bool>(disc);

  if (has_disc)
  {
    const DiscIO::BlobReader& blob = disc->GetBlobReader();
    if (!blob.HasFastRandomAccessInBlock() && blob.GetBlockSize() > 0x200000)
    {
      OSD::AddMessage("You are running a disc image with a very large block size.", 60000);
      OSD::AddMessage("This will likely lead to performance problems.", 60000);
      OSD::AddMessage("You can use Dolphin's convert feature to reduce the block size.", 60000);
    }
  }

  if (auto_disc_change_paths)
  {
    ASSERT_MSG(DISCIO, (*auto_disc_change_paths).size() != 1,
               "Cannot automatically change between one disc");

    s_auto_disc_change_paths = *auto_disc_change_paths;
    s_auto_disc_change_index = 0;
  }

  // Assume that inserting a disc requires having an empty disc before
  if (had_disc != has_disc)
    ExpansionInterface::g_rtc_flags[ExpansionInterface::RTCFlag::DiscChanged] = true;

  DVDThread::SetDisc(std::move(disc));
  SetLidOpen();

  ResetDrive(false);
}

bool IsDiscInside()
{
  return DVDThread::HasDisc();
}

static void AutoChangeDiscCallback(u64 userdata, s64 cyclesLate)
{
  AutoChangeDisc();
}

static void EjectDiscCallback(u64 userdata, s64 cyclesLate)
{
  SetDisc(nullptr, {});
}

static void InsertDiscCallback(u64 userdata, s64 cyclesLate)
{
  std::unique_ptr<DiscIO::VolumeDisc> new_disc = DiscIO::CreateDisc(s_disc_path_to_insert);

  if (new_disc)
    SetDisc(std::move(new_disc), {});
  else
    PanicAlertFmtT("The disc that was about to be inserted couldn't be found.");

  s_disc_path_to_insert.clear();
}

// Must only be called on the CPU thread
void EjectDisc(EjectCause cause)
{
  CoreTiming::ScheduleEvent(0, s_eject_disc);
  if (cause == EjectCause::User)
    ExpansionInterface::g_rtc_flags[ExpansionInterface::RTCFlag::EjectButton] = true;
}

// Must only be called on the CPU thread
void ChangeDisc(const std::vector<std::string>& paths)
{
  ASSERT_MSG(DISCIO, !paths.empty(), "Trying to insert an empty list of discs");

  if (paths.size() > 1)
  {
    s_auto_disc_change_paths = paths;
    s_auto_disc_change_index = 0;
  }

  ChangeDisc(paths[0]);
}

// Must only be called on the CPU thread
void ChangeDisc(const std::string& new_path)
{
  if (!s_disc_path_to_insert.empty())
  {
    PanicAlertFmtT("A disc is already about to be inserted.");
    return;
  }

  EjectDisc(EjectCause::User);

  s_disc_path_to_insert = new_path;
  CoreTiming::ScheduleEvent(SystemTimers::GetTicksPerSecond(), s_insert_disc);
  Movie::SignalDiscChange(new_path);

  for (size_t i = 0; i < s_auto_disc_change_paths.size(); ++i)
  {
    if (s_auto_disc_change_paths[i] == new_path)
    {
      s_auto_disc_change_index = i;
      return;
    }
  }

  s_auto_disc_change_paths.clear();
}

// Must only be called on the CPU thread
bool AutoChangeDisc()
{
  if (s_auto_disc_change_paths.empty())
    return false;

  s_auto_disc_change_index = (s_auto_disc_change_index + 1) % s_auto_disc_change_paths.size();
  ChangeDisc(s_auto_disc_change_paths[s_auto_disc_change_index]);
  return true;
}

static void SetLidOpen()
{
  u32 old_value = s_DICVR.CVR;
  s_DICVR.CVR = IsDiscInside() ? 0 : 1;
  if (s_DICVR.CVR != old_value)
    GenerateDIInterrupt(DIInterruptType::CVRINT);
}

bool UpdateRunningGameMetadata(std::optional<u64> title_id)
{
  if (!DVDThread::HasDisc())
    return false;

  return DVDThread::UpdateRunningGameMetadata(IOS::HLE::Device::DI::GetCurrentPartition(),
                                              title_id);
}

void RegisterMMIO(MMIO::Mapping* mmio, u32 base)
{
  mmio->Register(base | DI_STATUS_REGISTER, MMIO::DirectRead<u32>(&s_DISR.Hex),
                 MMIO::ComplexWrite<u32>([](u32, u32 val) {
                   UDISR tmpStatusReg(val);

                   s_DISR.DEINTMASK = tmpStatusReg.DEINTMASK;
                   s_DISR.TCINTMASK = tmpStatusReg.TCINTMASK;
                   s_DISR.BRKINTMASK = tmpStatusReg.BRKINTMASK;
                   s_DISR.BREAK = tmpStatusReg.BREAK;

                   if (tmpStatusReg.DEINT)
                     s_DISR.DEINT = 0;

                   if (tmpStatusReg.TCINT)
                     s_DISR.TCINT = 0;

                   if (tmpStatusReg.BRKINT)
                     s_DISR.BRKINT = 0;

                   if (s_DISR.BREAK)
                   {
                     DEBUG_ASSERT(0);
                   }

                   UpdateInterrupts();
                 }));

  mmio->Register(base | DI_COVER_REGISTER, MMIO::DirectRead<u32>(&s_DICVR.Hex),
                 MMIO::ComplexWrite<u32>([](u32, u32 val) {
                   UDICVR tmpCoverReg(val);

                   s_DICVR.CVRINTMASK = tmpCoverReg.CVRINTMASK;

                   if (tmpCoverReg.CVRINT)
                     s_DICVR.CVRINT = 0;

                   UpdateInterrupts();
                 }));

  // Command registers, which have no special logic
  mmio->Register(base | DI_COMMAND_0, MMIO::DirectRead<u32>(&s_DICMDBUF[0]),
                 MMIO::DirectWrite<u32>(&s_DICMDBUF[0]));
  mmio->Register(base | DI_COMMAND_1, MMIO::DirectRead<u32>(&s_DICMDBUF[1]),
                 MMIO::DirectWrite<u32>(&s_DICMDBUF[1]));
  mmio->Register(base | DI_COMMAND_2, MMIO::DirectRead<u32>(&s_DICMDBUF[2]),
                 MMIO::DirectWrite<u32>(&s_DICMDBUF[2]));

  // DMA related registers. Mostly direct accesses (+ masking for writes to
  // handle things like address alignment) and complex write on the DMA
  // control register that will trigger the DMA.
  mmio->Register(base | DI_DMA_ADDRESS_REGISTER, MMIO::DirectRead<u32>(&s_DIMAR),
                 MMIO::DirectWrite<u32>(&s_DIMAR, ~0x1F));
  mmio->Register(base | DI_DMA_LENGTH_REGISTER, MMIO::DirectRead<u32>(&s_DILENGTH),
                 MMIO::DirectWrite<u32>(&s_DILENGTH, ~0x1F));
  mmio->Register(base | DI_DMA_CONTROL_REGISTER, MMIO::DirectRead<u32>(&s_DICR.Hex),
                 MMIO::ComplexWrite<u32>([](u32, u32 val) {
                   s_DICR.Hex = val & 7;
                   if (s_DICR.TSTART)
                   {
                     ExecuteCommand(ReplyType::Interrupt);
                   }
                 }));

  mmio->Register(base | DI_IMMEDIATE_DATA_BUFFER, MMIO::DirectRead<u32>(&s_DIIMMBUF),
                 MMIO::DirectWrite<u32>(&s_DIIMMBUF));

  // DI config register is read only.
  mmio->Register(base | DI_CONFIG_REGISTER, MMIO::DirectRead<u32>(&s_DICFG.Hex),
                 MMIO::InvalidWrite<u32>());
}

static void UpdateInterrupts()
{
  const bool set_mask = (s_DISR.DEINT & s_DISR.DEINTMASK) || (s_DISR.TCINT & s_DISR.TCINTMASK) ||
                        (s_DISR.BRKINT & s_DISR.BRKINTMASK) ||
                        (s_DICVR.CVRINT & s_DICVR.CVRINTMASK);

  ProcessorInterface::SetInterrupt(ProcessorInterface::INT_CAUSE_DI, set_mask);

  // Required for Summoner: A Goddess Reborn
  CoreTiming::ForceExceptionCheck(50);
}

static void GenerateDIInterrupt(DIInterruptType dvd_interrupt)
{
  switch (dvd_interrupt)
  {
  case DIInterruptType::DEINT:
    s_DISR.DEINT = true;
    break;
  case DIInterruptType::TCINT:
    s_DISR.TCINT = true;
    break;
  case DIInterruptType::BRKINT:
    s_DISR.BRKINT = true;
    break;
  case DIInterruptType::CVRINT:
    s_DICVR.CVRINT = true;
    break;
  }

  UpdateInterrupts();
}

void SetInterruptEnabled(DIInterruptType interrupt, bool enabled)
{
  switch (interrupt)
  {
  case DIInterruptType::DEINT:
    s_DISR.DEINTMASK = enabled;
    break;
  case DIInterruptType::TCINT:
    s_DISR.TCINTMASK = enabled;
    break;
  case DIInterruptType::BRKINT:
    s_DISR.BRKINTMASK = enabled;
    break;
  case DIInterruptType::CVRINT:
    s_DICVR.CVRINTMASK = enabled;
    break;
  }
}

void ClearInterrupt(DIInterruptType interrupt)
{
  switch (interrupt)
  {
  case DIInterruptType::DEINT:
    s_DISR.DEINT = false;
    break;
  case DIInterruptType::TCINT:
    s_DISR.TCINT = false;
    break;
  case DIInterruptType::BRKINT:
    s_DISR.BRKINT = false;
    break;
  case DIInterruptType::CVRINT:
    s_DICVR.CVRINT = false;
    break;
  }
}

// Checks the drive state to make sure a read-like command can be performed.
// If false is returned, SetDriveError will have been called, and the caller
// should issue a DEINT interrupt.
static bool CheckReadPreconditions()
{
  if (!IsDiscInside())  // Implies CoverOpened or NoMediumPresent
  {
    ERROR_LOG_FMT(DVDINTERFACE, "No disc inside.");
    SetDriveError(DriveError::MediumNotPresent);
    return false;
  }
  if (s_drive_state == DriveState::DiscChangeDetected)
  {
    ERROR_LOG_FMT(DVDINTERFACE, "Disc changed (motor stopped).");
    SetDriveError(DriveError::MediumChanged);
    return false;
  }
  if (s_drive_state == DriveState::MotorStopped)
  {
    ERROR_LOG_FMT(DVDINTERFACE, "Motor stopped.");
    SetDriveError(DriveError::MotorStopped);
    return false;
  }
  if (s_drive_state == DriveState::DiscIdNotRead)
  {
    ERROR_LOG_FMT(DVDINTERFACE, "Disc id not read.");
    SetDriveError(DriveError::NoDiscID);
    return false;
  }
  return true;
}

<<<<<<< HEAD
// If false is returned, ScheduleEvent must be used to finish executing the command
bool ExecuteReadCommand(u64 dvd_offset, u32 output_address, u32 dvd_length, u32 output_length,
                        const DiscIO::Partition& partition, ReplyType reply_type,
                        DIInterruptType* interrupt_type)
=======
// Iff false is returned, ScheduleEvent must be used to finish executing the command
static bool ExecuteReadCommand(u64 dvd_offset, u32 output_address, u32 dvd_length,
                               u32 output_length, const DiscIO::Partition& partition,
                               ReplyType reply_type, DIInterruptType* interrupt_type)
>>>>>>> 3f68acea
{
  if (!CheckReadPreconditions())
  {
    // Disc read fails
    *interrupt_type = DIInterruptType::DEINT;
    return false;
  }
  else
  {
    // Disc read succeeds
    *interrupt_type = DIInterruptType::TCINT;
  }

  if (dvd_length > output_length)
  {
    WARN_LOG_FMT(DVDINTERFACE, "Detected an attempt to read more data from the DVD "
                               "than what fits inside the out buffer. Clamping.");
    dvd_length = output_length;
  }

  // Many Wii games intentionally try to read from an offset which is just past the end of a regular
  // DVD but just before the end of a DVD-R, displaying "Error #001" and failing to boot if the read
  // succeeds (see https://wiibrew.org/wiki//dev/di#0x8D_DVDLowUnencryptedRead for more details).
  // It would be nice if we simply could rely on DiscIO for letting us know whether a read is out
  // of bounds, but this unfortunately doesn't work when using a disc image format that doesn't
  // store the original size of the disc, most notably WBFS. Instead, we have a little hack here:
  // reject all non-partition reads that come from IOS that go past the offset 0x50000. IOS only
  // allows non-partition reads if they are before 0x50000 or if they are in one of the two small
  // areas 0x118240000-0x118240020 and 0x1FB4E0000-0x1FB4E0020 (both of which only are used for
  // Error #001 checks), so the only thing we disallow with this hack that actually should be
  // allowed is non-partition reads in the 0x118240000-0x118240020 area on dual-layer discs.
  // In practice, dual-layer games don't attempt to do non-partition reads in that area.
  if (reply_type == ReplyType::IOS && partition == DiscIO::PARTITION_NONE &&
      dvd_offset + dvd_length > 0x50000)
  {
    SetDriveError(DriveError::BlockOOB);
    *interrupt_type = DIInterruptType::DEINT;
    return false;
  }

  ScheduleReads(dvd_offset, dvd_length, partition, output_address, reply_type);
  return true;
}

// When the command has finished executing, callback_event_type
// will be called using CoreTiming::ScheduleEvent,
// with the userdata set to the interrupt type.
void ExecuteCommand(ReplyType reply_type)
{
  DIInterruptType interrupt_type = DIInterruptType::TCINT;
  bool command_handled_by_thread = false;

  // DVDLowRequestError needs access to the error code set by the previous command
  if (static_cast<DICommand>(s_DICMDBUF[0] >> 24) != DICommand::RequestError)
    SetDriveError(DriveError::None);

  switch (static_cast<DICommand>(s_DICMDBUF[0] >> 24))
  {
  // Used by both GC and Wii
  case DICommand::Inquiry:
    // (shuffle2) Taken from my Wii
    Memory::Write_U32(0x00000002, s_DIMAR);      // Revision level, device code
    Memory::Write_U32(0x20060526, s_DIMAR + 4);  // Release date
    Memory::Write_U32(0x41000000, s_DIMAR + 8);  // Version

    INFO_LOG_FMT(DVDINTERFACE, "DVDLowInquiry (Buffer {:#010x}, {:#x})", s_DIMAR, s_DILENGTH);
    break;

  // GC-only patched drive firmware command, used by libogc
  case DICommand::Unknown55:
    INFO_LOG_FMT(DVDINTERFACE, "SetExtension");
    SetDriveError(DriveError::InvalidCommand);
    interrupt_type = DIInterruptType::DEINT;
    break;

  // Wii-exclusive
  case DICommand::ReportKey:
    INFO_LOG_FMT(DVDINTERFACE, "DVDLowReportKey");
    // Does not work on retail discs/drives
    // Retail games send this command to see if they are running on real retail hw
    SetDriveError(DriveError::InvalidCommand);
    interrupt_type = DIInterruptType::DEINT;
    break;

  // DMA Read from Disc. Only used through direct access on GC; direct use is prohibited by
  // IOS (which uses it internally)
  case DICommand::Read:
    switch (s_DICMDBUF[0] & 0xFF)
    {
    case 0x00:  // Read Sector
    {
      const u64 dvd_offset = static_cast<u64>(s_DICMDBUF[1]) << 2;

      INFO_LOG_FMT(
          DVDINTERFACE,
          "Read: DVDOffset={:08x}, DMABuffer = {:08x}, SrcLength = {:08x}, DMALength = {:08x}",
          dvd_offset, s_DIMAR, s_DICMDBUF[2], s_DILENGTH);

      if (s_drive_state == DriveState::ReadyNoReadsMade)
        SetDriveState(DriveState::Ready);

      command_handled_by_thread =
          ExecuteReadCommand(dvd_offset, s_DIMAR, s_DICMDBUF[2], s_DILENGTH, DiscIO::PARTITION_NONE,
                             reply_type, &interrupt_type);
    }
    break;

    case 0x40:  // Read DiscID
      INFO_LOG_FMT(DVDINTERFACE, "Read DiscID: buffer {:08x}", s_DIMAR);
      if (s_drive_state == DriveState::DiscIdNotRead)
      {
        SetDriveState(DriveState::ReadyNoReadsMade);
      }
      else if (s_drive_state == DriveState::ReadyNoReadsMade)
      {
        // The first disc ID reading is required before DTK can be configured.
        // If the disc ID is read again (or any other read occurs), it no longer can
        // be configured.
        SetDriveState(DriveState::Ready);
      }

      command_handled_by_thread = ExecuteReadCommand(
          0, s_DIMAR, 0x20, s_DILENGTH, DiscIO::PARTITION_NONE, reply_type, &interrupt_type);
      break;

    default:
      ERROR_LOG_FMT(DVDINTERFACE, "Unknown read subcommand: {:08x}", s_DICMDBUF[0]);
      break;
    }
    break;

  // Used by both GC and Wii
  case DICommand::Seek:
    // Currently unimplemented
    INFO_LOG_FMT(DVDINTERFACE, "Seek: offset={:09x} (ignoring)",
                 static_cast<u64>(s_DICMDBUF[1]) << 2);
    break;

  // Wii-exclusive
  case DICommand::ReadDVDMetadata:
    switch ((s_DICMDBUF[0] >> 16) & 0xFF)
    {
    case 0:
      ERROR_LOG_FMT(DVDINTERFACE, "DVDLowReadDvdPhysical");
      break;
    case 1:
      ERROR_LOG_FMT(DVDINTERFACE, "DVDLowReadDvdCopyright");
      break;
    case 2:
      ERROR_LOG_FMT(DVDINTERFACE, "DVDLowReadDvdDiscKey");
      break;
    default:
      ERROR_LOG_FMT(DVDINTERFACE, "Unknown 0xAD subcommand in {:08x}", s_DICMDBUF[0]);
      break;
    }
    SetDriveError(DriveError::InvalidCommand);
    interrupt_type = DIInterruptType::DEINT;
    break;
  // Wii-exclusive
  case DICommand::ReadDVD:
    ERROR_LOG_FMT(DVDINTERFACE, "DVDLowReadDvd");
    SetDriveError(DriveError::InvalidCommand);
    interrupt_type = DIInterruptType::DEINT;
    break;
  // Wii-exclusive
  case DICommand::ReadDVDConfig:
    ERROR_LOG_FMT(DVDINTERFACE, "DVDLowReadDvdConfig");
    SetDriveError(DriveError::InvalidCommand);
    interrupt_type = DIInterruptType::DEINT;
    break;
  // Wii-exclusive
  case DICommand::StopLaser:
    ERROR_LOG_FMT(DVDINTERFACE, "DVDLowStopLaser");
    DolphinAnalytics::Instance().ReportGameQuirk(GameQuirk::USES_DVD_LOW_STOP_LASER);
    SetDriveError(DriveError::InvalidCommand);
    interrupt_type = DIInterruptType::DEINT;
    break;
  // Wii-exclusive
  case DICommand::Offset:
    ERROR_LOG_FMT(DVDINTERFACE, "DVDLowOffset");
    DolphinAnalytics::Instance().ReportGameQuirk(GameQuirk::USES_DVD_LOW_OFFSET);
    SetDriveError(DriveError::InvalidCommand);
    interrupt_type = DIInterruptType::DEINT;
    break;
  // Wii-exclusive
  case DICommand::ReadBCA:
    WARN_LOG_FMT(DVDINTERFACE, "DVDLowReadDiskBca - supplying dummy data to appease NSMBW");
    DolphinAnalytics::Instance().ReportGameQuirk(GameQuirk::USES_DVD_LOW_READ_DISK_BCA);
    // NSMBW checks that the first 0x33 bytes of the BCA are 0, then it expects a 1.
    // Most (all?) other games have 0x34 0's at the start of the BCA, but don't actually
    // read it.  NSMBW doesn't care about the other 12 bytes (which contain manufacturing data?)

    // TODO: Read the .bca file that cleanrip generates, if it exists
    // Memory::CopyToEmu(output_address, bca_data, 0x40);
    Memory::Memset(s_DIMAR, 0, 0x40);
    Memory::Write_U8(1, s_DIMAR + 0x33);
    break;
  // Wii-exclusive
  case DICommand::RequestDiscStatus:
    ERROR_LOG_FMT(DVDINTERFACE, "DVDLowRequestDiscStatus");
    DolphinAnalytics::Instance().ReportGameQuirk(GameQuirk::USES_DVD_LOW_REQUEST_DISC_STATUS);
    SetDriveError(DriveError::InvalidCommand);
    interrupt_type = DIInterruptType::DEINT;
    break;
  // Wii-exclusive
  case DICommand::RequestRetryNumber:
    ERROR_LOG_FMT(DVDINTERFACE, "DVDLowRequestRetryNumber");
    DolphinAnalytics::Instance().ReportGameQuirk(GameQuirk::USES_DVD_LOW_REQUEST_RETRY_NUMBER);
    SetDriveError(DriveError::InvalidCommand);
    interrupt_type = DIInterruptType::DEINT;
    break;
  // Wii-exclusive
  case DICommand::SetMaximumRotation:
    ERROR_LOG_FMT(DVDINTERFACE, "DVDLowSetMaximumRotation");
    SetDriveError(DriveError::InvalidCommand);
    interrupt_type = DIInterruptType::DEINT;
    break;
  // Wii-exclusive
  case DICommand::SerMeasControl:
    ERROR_LOG_FMT(DVDINTERFACE, "DVDLowSerMeasControl");
    DolphinAnalytics::Instance().ReportGameQuirk(GameQuirk::USES_DVD_LOW_SER_MEAS_CONTROL);
    SetDriveError(DriveError::InvalidCommand);
    interrupt_type = DIInterruptType::DEINT;
    break;

  // Used by both GC and Wii
  case DICommand::RequestError:
  {
    u32 drive_state;
    if (s_drive_state == DriveState::Ready)
      drive_state = 0;
    else
      drive_state = static_cast<u32>(s_drive_state) - 1;

    const u32 result = (drive_state << 24) | static_cast<u32>(s_error_code);
    INFO_LOG_FMT(DVDINTERFACE, "Requesting error... ({:#010x})", result);
    s_DIIMMBUF = result;
    SetDriveError(DriveError::None);
    break;
  }

  // Audio Stream (Immediate). Only used by some GC games, but does exist on the Wii
  // (command_0 >> 16) & 0xFF = Subcommand
  // command_1 << 2           = Offset on disc
  // command_2                = Length of the stream
  case DICommand::AudioStream:
  {
    if (!CheckReadPreconditions())
    {
      ERROR_LOG_FMT(DVDINTERFACE, "Cannot play audio (command {:08x})", s_DICMDBUF[0]);
      interrupt_type = DIInterruptType::DEINT;
      break;
    }
    if (!s_enable_dtk)
    {
      ERROR_LOG_FMT(
          DVDINTERFACE,
          "Attempted to change playing audio while audio is disabled!  ({:08x} {:08x} {:08x})",
          s_DICMDBUF[0], s_DICMDBUF[1], s_DICMDBUF[2]);
      SetDriveError(DriveError::NoAudioBuf);
      interrupt_type = DIInterruptType::DEINT;
      break;
    }

    if (s_drive_state == DriveState::ReadyNoReadsMade)
      SetDriveState(DriveState::Ready);

    switch ((s_DICMDBUF[0] >> 16) & 0xFF)
    {
    case 0x00:
    {
      const u64 offset = static_cast<u64>(s_DICMDBUF[1]) << 2;
      const u32 length = s_DICMDBUF[2];
      INFO_LOG_FMT(DVDINTERFACE, "(Audio) Start stream: offset: {:08x} length: {:08x}", offset,
                   length);

      if ((offset == 0) && (length == 0))
      {
        s_stop_at_track_end = true;
      }
      else if (!s_stop_at_track_end)
      {
        s_next_start = offset;
        s_next_length = length;
        if (!s_stream)
        {
          s_current_start = s_next_start;
          s_current_length = s_next_length;
          s_audio_position = s_current_start;
          s_adpcm_decoder.ResetFilter();
          s_stream = true;
        }
      }
      break;
    }
    case 0x01:
      INFO_LOG_FMT(DVDINTERFACE, "(Audio) Stop stream");
      s_stop_at_track_end = false;
      s_stream = false;
      break;
    default:
      ERROR_LOG_FMT(DVDINTERFACE, "Invalid audio command!  ({:08x} {:08x} {:08x})", s_DICMDBUF[0],
                    s_DICMDBUF[1], s_DICMDBUF[2]);
      SetDriveError(DriveError::InvalidAudioCommand);
      interrupt_type = DIInterruptType::DEINT;
      break;
    }
  }
  break;

  // Request Audio Status (Immediate). Only used by some GC games, but does exist on the Wii
  case DICommand::RequestAudioStatus:
  {
    if (!CheckReadPreconditions())
    {
      ERROR_LOG_FMT(DVDINTERFACE, "Attempted to request audio status in an invalid state!");
      interrupt_type = DIInterruptType::DEINT;
      break;
    }

    if (!s_enable_dtk)
    {
      ERROR_LOG_FMT(DVDINTERFACE, "Attempted to request audio status while audio is disabled!");
      SetDriveError(DriveError::NoAudioBuf);
      interrupt_type = DIInterruptType::DEINT;
      break;
    }

    switch (s_DICMDBUF[0] >> 16 & 0xFF)
    {
    case 0x00:  // Returns streaming status
      INFO_LOG_FMT(DVDINTERFACE,
                   "(Audio): Stream Status: Request Audio status "
                   "AudioPos:{:08x}/{:08x} "
                   "CurrentStart:{:08x} CurrentLength:{:08x}",
                   s_audio_position, s_current_start + s_current_length, s_current_start,
                   s_current_length);
      s_DIIMMBUF = (s_stream ? 1 : 0);
      break;
    case 0x01:  // Returns the current offset
      INFO_LOG_FMT(DVDINTERFACE, "(Audio): Stream Status: Request Audio status AudioPos:{:08x}",
                   s_audio_position);
      s_DIIMMBUF = static_cast<u32>((s_audio_position & 0xffffffffffff8000ull) >> 2);
      break;
    case 0x02:  // Returns the start offset
      INFO_LOG_FMT(DVDINTERFACE, "(Audio): Stream Status: Request Audio status CurrentStart:{:08x}",
                   s_current_start);
      s_DIIMMBUF = static_cast<u32>(s_current_start >> 2);
      break;
    case 0x03:  // Returns the total length
      INFO_LOG_FMT(DVDINTERFACE,
                   "(Audio): Stream Status: Request Audio status CurrentLength:{:08x}",
                   s_current_length);
      s_DIIMMBUF = s_current_length;
      break;
    default:
      ERROR_LOG_FMT(DVDINTERFACE, "Invalid audio status command!  ({:08x} {:08x} {:08x})",
                    s_DICMDBUF[0], s_DICMDBUF[1], s_DICMDBUF[2]);
      SetDriveError(DriveError::InvalidAudioCommand);
      interrupt_type = DIInterruptType::DEINT;
      break;
    }
  }
  break;

  // Used by both GC and Wii
  case DICommand::StopMotor:
  {
    const bool eject = (s_DICMDBUF[0] & (1 << 17));
    const bool kill = (s_DICMDBUF[0] & (1 << 20));
    INFO_LOG_FMT(DVDINTERFACE, "DVDLowStopMotor{}{}", eject ? " eject" : "", kill ? " kill!" : "");

    if (s_drive_state == DriveState::Ready || s_drive_state == DriveState::ReadyNoReadsMade ||
        s_drive_state == DriveState::DiscIdNotRead)
    {
      SetDriveState(DriveState::MotorStopped);
    }

    const bool force_eject = eject && !kill;

    if (Config::Get(Config::MAIN_AUTO_DISC_CHANGE) && !Movie::IsPlayingInput() &&
        DVDThread::IsInsertedDiscRunning() && !s_auto_disc_change_paths.empty())
    {
      CoreTiming::ScheduleEvent(force_eject ? 0 : SystemTimers::GetTicksPerSecond() / 2,
                                s_auto_change_disc);
      OSD::AddMessage("Changing discs automatically...", OSD::Duration::NORMAL);
    }
    else if (force_eject)
    {
      EjectDisc(EjectCause::Software);
    }
    break;
  }

  // DVD Audio Enable/Disable (Immediate). GC uses this, and the Wii can use it to configure GC
  // games.
  case DICommand::AudioBufferConfig:
    // The IPL uses this command to enable or disable DTK audio depending on the value of byte 0x8
    // in the disc header. See http://www.crazynation.org/GC/GC_DD_TECH/GCTech.htm for more info.
    // The link is dead, but you can access the page using the Wayback Machine at archive.org.

    // This command can only be used immediately after reading the disc ID, before any other
    // reads. Too early, and you get NoDiscID.  Too late, and you get InvalidPeriod.
    if (!CheckReadPreconditions())
    {
      ERROR_LOG_FMT(DVDINTERFACE, "Attempted to change DTK configuration in an invalid state!");
      interrupt_type = DIInterruptType::DEINT;
      break;
    }

    if (s_drive_state == DriveState::Ready)
    {
      ERROR_LOG_FMT(DVDINTERFACE,
                    "Attempted to change DTK configuration after a read has been made!");
      SetDriveError(DriveError::InvalidPeriod);
      interrupt_type = DIInterruptType::DEINT;
      break;
    }

    // Note that this can be called multiple times, as long as the drive is in the ReadyNoReadsMade
    // state. Calling it does not exit that state.
    AudioBufferConfig((s_DICMDBUF[0] >> 16) & 1, s_DICMDBUF[0] & 0xf);
    break;

  // GC-only patched drive firmware command, used by libogc
  case DICommand::UnknownEE:
    INFO_LOG_FMT(DVDINTERFACE, "SetStatus");
    SetDriveError(DriveError::InvalidCommand);
    interrupt_type = DIInterruptType::DEINT;
    break;

  // Debug commands; see yagcd. We don't really care
  // NOTE: commands to stream data will send...a raw data stream
  // This will appear as unknown commands, unless the check is re-instated to catch such data.
  // Can only be used through direct access and only after unlocked.
  case DICommand::Debug:
    ERROR_LOG_FMT(DVDINTERFACE, "Unsupported DVD Drive debug command {:#010x}", s_DICMDBUF[0]);
    SetDriveError(DriveError::InvalidCommand);
    interrupt_type = DIInterruptType::DEINT;
    break;

  // Unlock Commands. 1: "MATSHITA" 2: "DVD-GAME"
  // Just for fun
  // Can only be used through direct access.  The unlock command doesn't seem to work on the Wii.
  case DICommand::DebugUnlock:
  {
    if (s_DICMDBUF[0] == 0xFF014D41 && s_DICMDBUF[1] == 0x54534849 && s_DICMDBUF[2] == 0x54410200)
    {
      INFO_LOG_FMT(DVDINTERFACE, "Unlock test 1 passed");
    }
    else if (s_DICMDBUF[0] == 0xFF004456 && s_DICMDBUF[1] == 0x442D4741 &&
             s_DICMDBUF[2] == 0x4D450300)
    {
      INFO_LOG_FMT(DVDINTERFACE, "Unlock test 2 passed");
    }
    else
    {
      INFO_LOG_FMT(DVDINTERFACE, "Unlock test failed");
    }
  }
  break;

  default:
    ERROR_LOG_FMT(DVDINTERFACE, "Unknown command {:#010x} (Buffer {:#010x}, {:#x})", s_DICMDBUF[0],
                  s_DIMAR, s_DILENGTH);
    PanicAlertFmtT("Unknown DVD command {0:08x} - fatal error", s_DICMDBUF[0]);
    SetDriveError(DriveError::InvalidCommand);
    interrupt_type = DIInterruptType::DEINT;
    break;
  }

  if (!command_handled_by_thread)
  {
    // TODO: Needs testing to determine if MINIMUM_COMMAND_LATENCY_US is accurate for this
    CoreTiming::ScheduleEvent(
        MINIMUM_COMMAND_LATENCY_US * (SystemTimers::GetTicksPerSecond() / 1000000),
        s_finish_executing_command, PackFinishExecutingCommandUserdata(reply_type, interrupt_type));
  }
}

void PerformDecryptingRead(u32 position, u32 length, u32 output_address,
                           const DiscIO::Partition& partition, ReplyType reply_type)
{
  DIInterruptType interrupt_type = DIInterruptType::TCINT;
  SetDriveState(DriveState::Ready);

  const bool command_handled_by_thread =
      ExecuteReadCommand(static_cast<u64>(position) << 2, output_address, length, length, partition,
                         reply_type, &interrupt_type);

  if (!command_handled_by_thread)
  {
    // TODO: Needs testing to determine if MINIMUM_COMMAND_LATENCY_US is accurate for this
    CoreTiming::ScheduleEvent(
        MINIMUM_COMMAND_LATENCY_US * (SystemTimers::GetTicksPerSecond() / 1000000),
        s_finish_executing_command, PackFinishExecutingCommandUserdata(reply_type, interrupt_type));
  }
}

void AudioBufferConfig(bool enable_dtk, u8 dtk_buffer_length)
{
  s_enable_dtk = enable_dtk;
  s_dtk_buffer_length = dtk_buffer_length;
  if (s_enable_dtk)
    INFO_LOG_FMT(DVDINTERFACE, "DTK enabled: buffer size {}", s_dtk_buffer_length);
  else
    INFO_LOG_FMT(DVDINTERFACE, "DTK disabled");
}

static u64 PackFinishExecutingCommandUserdata(ReplyType reply_type, DIInterruptType interrupt_type)
{
  return (static_cast<u64>(reply_type) << 32) + static_cast<u32>(interrupt_type);
}

void FinishExecutingCommandCallback(u64 userdata, s64 cycles_late)
{
  ReplyType reply_type = static_cast<ReplyType>(userdata >> 32);
  DIInterruptType interrupt_type = static_cast<DIInterruptType>(userdata & 0xFFFFFFFF);
  FinishExecutingCommand(reply_type, interrupt_type, cycles_late);
}

void SetDriveState(DriveState state)
{
  s_drive_state = state;
}

void SetDriveError(DriveError error)
{
  s_error_code = error;
}

void FinishExecutingCommand(ReplyType reply_type, DIInterruptType interrupt_type, s64 cycles_late,
                            const std::vector<u8>& data)
{
  // The data parameter contains the requested data if this was called from DVDThread, and is
  // empty otherwise. DVDThread is the only source of ReplyType::NoReply and ReplyType::DTK.

  u32 transfer_size = 0;
  if (reply_type == ReplyType::NoReply)
    transfer_size = static_cast<u32>(data.size());
  else if (reply_type == ReplyType::Interrupt || reply_type == ReplyType::IOS)
    transfer_size = s_DILENGTH;

  if (interrupt_type == DIInterruptType::TCINT)
  {
    s_DIMAR += transfer_size;
    s_DILENGTH -= transfer_size;
  }

  switch (reply_type)
  {
  case ReplyType::NoReply:
  {
    break;
  }

  case ReplyType::Interrupt:
  {
    if (s_DICR.TSTART)
    {
      s_DICR.TSTART = 0;
      GenerateDIInterrupt(interrupt_type);
    }
    break;
  }

  case ReplyType::IOS:
  {
    IOS::HLE::Device::DI::InterruptFromDVDInterface(interrupt_type);
    break;
  }

  case ReplyType::DTK:
  {
    DTKStreamingCallback(interrupt_type, data, cycles_late);
    break;
  }
  }
}

// Determines from a given read request how much of the request is buffered,
// and how much is required to be read from disc.
static void ScheduleReads(u64 offset, u32 length, const DiscIO::Partition& partition,
                          u32 output_address, ReplyType reply_type)
{
  // The drive continues to read 1 MiB beyond the last read position when idle.
  // If a future read falls within this window, part of the read may be returned
  // from the buffer. Data can be transferred from the buffer at up to 32 MiB/s.

  // Metroid Prime is a good example of a game that's sensitive to disc timing
  // details; if there isn't enough latency in the right places, doors can open
  // faster than on real hardware, and if there's too much latency in the wrong
  // places, the video before the save-file select screen lags.

  const u64 current_time = CoreTiming::GetTicks();
  const u32 ticks_per_second = SystemTimers::GetTicksPerSecond();
  const bool wii_disc = DVDThread::GetDiscType() == DiscIO::Platform::WiiDisc;

  // Where the DVD read head is (usually parked at the end of the buffer,
  // unless we've interrupted it mid-buffer-read).
  u64 head_position;

  // Compute the start (inclusive) and end (exclusive) of the buffer.
  // If we fall within its bounds, we get DMA-speed reads.
  u64 buffer_start, buffer_end;

  // The variable offset uses the same addressing as games do.
  // The variable dvd_offset tracks the actual offset on the DVD
  // that the disc drive starts reading at, which differs in two ways:
  // It's rounded to a whole ECC block and never uses Wii partition addressing.
  u64 dvd_offset = DVDThread::PartitionOffsetToRawOffset(offset, partition);
  dvd_offset = Common::AlignDown(dvd_offset, DVD_ECC_BLOCK_SIZE);

  if (SConfig::GetInstance().bFastDiscSpeed)
  {
    // The SUDTR setting makes us act as if all reads are buffered
    buffer_start = std::numeric_limits<u64>::min();
    buffer_end = std::numeric_limits<u64>::max();
    head_position = 0;
  }
  else
  {
    if (s_read_buffer_start_time == s_read_buffer_end_time)
    {
      // No buffer
      buffer_start = buffer_end = head_position = 0;
    }
    else
    {
      buffer_start = s_read_buffer_end_offset > STREAMING_BUFFER_SIZE ?
                         s_read_buffer_end_offset - STREAMING_BUFFER_SIZE :
                         0;

      DEBUG_LOG_FMT(DVDINTERFACE, "Buffer: now={:#x} start time={:#x} end time={:#x}", current_time,
                    s_read_buffer_start_time, s_read_buffer_end_time);

      if (current_time >= s_read_buffer_end_time)
      {
        // Buffer is fully read
        buffer_end = s_read_buffer_end_offset;
      }
      else
      {
        // The amount of data the buffer contains *right now*, rounded to a DVD ECC block.
        buffer_end = s_read_buffer_start_offset +
                     Common::AlignDown((current_time - s_read_buffer_start_time) *
                                           (s_read_buffer_end_offset - s_read_buffer_start_offset) /
                                           (s_read_buffer_end_time - s_read_buffer_start_time),
                                       DVD_ECC_BLOCK_SIZE);
      }
      head_position = buffer_end;

      // Reading before the buffer is not only unbuffered,
      // but also destroys the old buffer for future reads.
      if (dvd_offset < buffer_start)
      {
        // Kill the buffer, but maintain the head position for seeks.
        buffer_start = buffer_end = 0;
      }
    }
  }

  DEBUG_LOG_FMT(DVDINTERFACE, "Buffer: start={:#x} end={:#x} avail={:#x}", buffer_start, buffer_end,
                buffer_end - buffer_start);

  DEBUG_LOG_FMT(DVDINTERFACE, "Schedule reads: offset={:#x} length={:#x} address={:#x}", offset,
                length, output_address);

  s64 ticks_until_completion =
      READ_COMMAND_LATENCY_US * (SystemTimers::GetTicksPerSecond() / 1000000);

  u32 buffered_blocks = 0;
  u32 unbuffered_blocks = 0;

  const u32 bytes_per_chunk =
      partition != DiscIO::PARTITION_NONE && DVDThread::IsEncryptedAndHashed() ?
          DiscIO::VolumeWii::BLOCK_DATA_SIZE :
          DVD_ECC_BLOCK_SIZE;

  do
  {
    // The length of this read - "+1" so that if this read is already
    // aligned to a block we'll read the entire block.
    u32 chunk_length = static_cast<u32>(Common::AlignUp(offset + 1, bytes_per_chunk) - offset);

    // The last chunk may be short
    chunk_length = std::min(chunk_length, length);

    // TODO: If the emulated software requests 0 bytes of data, should we seek or not?

    if (dvd_offset >= buffer_start && dvd_offset < buffer_end)
    {
      // Number of ticks it takes to transfer the data from the buffer to memory.
      // TODO: This calculation is slightly wrong when decrypt is true - it uses the size of
      // the copy from IOS to PPC but is supposed to model the copy from the disc drive to IOS.
      ticks_until_completion +=
          static_cast<u64>(chunk_length) * ticks_per_second / BUFFER_TRANSFER_RATE;
      buffered_blocks++;
    }
    else
    {
      // In practice we'll only ever seek if this is the first time
      // through this loop.
      if (dvd_offset != head_position)
      {
        // Unbuffered seek+read
        ticks_until_completion += static_cast<u64>(
            ticks_per_second * DVDMath::CalculateSeekTime(head_position, dvd_offset));

        // TODO: The above emulates seeking and then reading one ECC block of data,
        // and then the below emulates the rotational latency. The rotational latency
        // should actually happen before reading data from the disc.

        const double time_after_seek =
            (CoreTiming::GetTicks() + ticks_until_completion) / ticks_per_second;
        ticks_until_completion += ticks_per_second * DVDMath::CalculateRotationalLatency(
                                                         dvd_offset, time_after_seek, wii_disc);

        DEBUG_LOG_FMT(DVDINTERFACE, "Seek+read {:#x} bytes @ {:#x} ticks={}", chunk_length, offset,
                      ticks_until_completion);
      }
      else
      {
        // Unbuffered read
        ticks_until_completion +=
            static_cast<u64>(ticks_per_second * DVDMath::CalculateRawDiscReadTime(
                                                    dvd_offset, DVD_ECC_BLOCK_SIZE, wii_disc));
      }

      unbuffered_blocks++;
      head_position = dvd_offset + DVD_ECC_BLOCK_SIZE;
    }

    // Schedule this read to complete at the appropriate time
    const ReplyType chunk_reply_type = chunk_length == length ? reply_type : ReplyType::NoReply;
    DVDThread::StartReadToEmulatedRAM(output_address, offset, chunk_length, partition,
                                      chunk_reply_type, ticks_until_completion);

    // Advance the read window
    output_address += chunk_length;
    offset += chunk_length;
    length -= chunk_length;
    dvd_offset += DVD_ECC_BLOCK_SIZE;
  } while (length > 0);

  // Update the buffer based on this read. Based on experimental testing,
  // we will only reuse the old buffer while reading forward. Note that the
  // buffer start we calculate here is not the actual start of the buffer -
  // it is just the start of the portion we need to read.
  const u64 last_block = dvd_offset;
  if (last_block == buffer_start + DVD_ECC_BLOCK_SIZE && buffer_start != buffer_end)
  {
    // Special case: reading less than one block at the start of the
    // buffer won't change the buffer state
  }
  else
  {
    if (last_block >= buffer_end)
      // Full buffer read
      s_read_buffer_start_offset = last_block;
    else
      // Partial buffer read
      s_read_buffer_start_offset = buffer_end;

    s_read_buffer_end_offset = last_block + STREAMING_BUFFER_SIZE - DVD_ECC_BLOCK_SIZE;
    // Assume the buffer starts reading right after the end of the last operation
    s_read_buffer_start_time = current_time + ticks_until_completion;
    s_read_buffer_end_time =
        s_read_buffer_start_time +
        static_cast<u64>(ticks_per_second *
                         DVDMath::CalculateRawDiscReadTime(
                             s_read_buffer_start_offset,
                             s_read_buffer_end_offset - s_read_buffer_start_offset, wii_disc));
  }

  DEBUG_LOG_FMT(DVDINTERFACE,
                "Schedule reads: ECC blocks unbuffered={}, buffered={}, "
                "ticks={}, time={} us",
                unbuffered_blocks, buffered_blocks, ticks_until_completion,
                ticks_until_completion * 1000000 / SystemTimers::GetTicksPerSecond());
}

}  // namespace DVDInterface<|MERGE_RESOLUTION|>--- conflicted
+++ resolved
@@ -296,7 +296,6 @@
 static void DTKStreamingCallback(DIInterruptType interrupt_type, const std::vector<u8>& audio_data,
                                  s64 cycles_late)
 {
-<<<<<<< HEAD
   // This determines which audio data to read next.
   // Similarly to DMA audio, instead of sending a different number of samples each submission,
   // we just change the frequency of the submission to match the sample rate. This causes more
@@ -306,14 +305,6 @@
 
   // 168 samples (3.5ms at 48kHz/5.25ms at 32kHz on Wii, similar numbers on GC)
   static const int MAXIMUM_SAMPLES = 48000 / 2000 * 7;
-=======
-  // TODO: Should we use GetAISSampleRate instead of a fixed 48 KHz? The audio mixer is using
-  // GetAISSampleRate. (This doesn't affect any actual games, since they all set it to 48 KHz.)
-  const u32 sample_rate = AudioInterface::Get48KHzSampleRate();
-
-  // Determine which audio data to read next.
-  const u32 maximum_samples = sample_rate / 2000 * 7;  // 3.5 ms of samples
->>>>>>> 3f68acea
   u64 read_offset = 0;
   u32 read_length = 0;
 
@@ -327,29 +318,25 @@
     if (s_stream && AudioInterface::IsPlaying())
     {
       read_offset = s_audio_position;
-      read_length = AdvanceDTK(maximum_samples, &s_pending_samples);
+      read_length = AdvanceDTK(MAXIMUM_SAMPLES, &s_pending_samples);
     }
     else
     {
       read_length = 0;
-      s_pending_samples = maximum_samples;
+      s_pending_samples = MAXIMUM_SAMPLES;
     }
   }
   else
   {
     read_length = 0;
-    s_pending_samples = maximum_samples;
+    s_pending_samples = MAXIMUM_SAMPLES;
   }
 
   // Read the next chunk of audio data asynchronously.
-<<<<<<< HEAD
   // With exact floating points values, GC sample rates multiply to precise
   // integer numbers, no need to have a remainder or keep this as a double
   s64 ticks_to_dtk =
       (SystemTimers::GetTicksPerSecond() / AudioInterface::GetAISSampleRate()) * s_pending_samples;
-=======
-  s64 ticks_to_dtk = SystemTimers::GetTicksPerSecond() * s64(s_pending_samples) / sample_rate;
->>>>>>> 3f68acea
   ticks_to_dtk -= cycles_late;
   if (read_length > 0)
   {
@@ -759,17 +746,10 @@
   return true;
 }
 
-<<<<<<< HEAD
 // If false is returned, ScheduleEvent must be used to finish executing the command
-bool ExecuteReadCommand(u64 dvd_offset, u32 output_address, u32 dvd_length, u32 output_length,
-                        const DiscIO::Partition& partition, ReplyType reply_type,
-                        DIInterruptType* interrupt_type)
-=======
-// Iff false is returned, ScheduleEvent must be used to finish executing the command
 static bool ExecuteReadCommand(u64 dvd_offset, u32 output_address, u32 dvd_length,
                                u32 output_length, const DiscIO::Partition& partition,
                                ReplyType reply_type, DIInterruptType* interrupt_type)
->>>>>>> 3f68acea
 {
   if (!CheckReadPreconditions())
   {
