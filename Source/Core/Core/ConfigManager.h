--- conflicted
+++ resolved
@@ -142,12 +142,8 @@
   // Interface settings
   bool bConfirmStop = false;
   bool bHideCursor = false;
-<<<<<<< HEAD
   bool bLockCursor = true;
   bool bUsePanicHandlers = true;
-  bool bOnScreenDisplayMessages = true;
-=======
->>>>>>> 3f68acea
   std::string theme_name;
 
   // Bluetooth passthrough mode settings
