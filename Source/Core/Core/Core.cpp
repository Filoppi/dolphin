// Copyright 2008 Dolphin Emulator Project
// Licensed under GPLv2+
// Refer to the license.txt file included.

#include "Core/Core.h"

#include <algorithm>
#include <atomic>
#include <cstring>
#include <mutex>
#include <queue>
#include <utility>
#include <variant>

#include <fmt/chrono.h>
#include <fmt/format.h>

#ifdef _WIN32
#include <windows.h>
#endif

#include "AudioCommon/AudioCommon.h"

#include "Common/CPUDetect.h"
#include "Common/CommonPaths.h"
#include "Common/CommonTypes.h"
#include "Common/Event.h"
#include "Common/FileUtil.h"
#include "Common/Flag.h"
#include "Common/Logging/Log.h"
#include "Common/MemoryUtil.h"
#include "Common/MsgHandler.h"
#include "Common/ScopeGuard.h"
#include "Common/StringUtil.h"
#include "Common/Thread.h"
#include "Common/Timer.h"
#include "Common/Version.h"

#include "Core/Boot/Boot.h"
#include "Core/BootManager.h"
#include "Core/ConfigManager.h"
#include "Core/CoreTiming.h"
#include "Core/DSPEmulator.h"
#include "Core/DolphinAnalytics.h"
#include "Core/FifoPlayer/FifoPlayer.h"
#include "Core/FreeLookManager.h"
#include "Core/HLE/HLE.h"
#include "Core/HW/CPU.h"
#include "Core/HW/DSP.h"
#include "Core/HW/EXI/EXI.h"
#include "Core/HW/GCKeyboard.h"
#include "Core/HW/GCPad.h"
#include "Core/HW/HW.h"
#include "Core/HW/SystemTimers.h"
#include "Core/HW/VideoInterface.h"
#include "Core/HW/Wiimote.h"
#include "Core/Host.h"
#include "Core/IOS/IOS.h"
#include "Core/MemTools.h"
#include "Core/Movie.h"
#include "Core/NetPlayClient.h"
#include "Core/NetPlayProto.h"
#include "Core/PatchEngine.h"
#include "Core/PowerPC/JitInterface.h"
#include "Core/PowerPC/PowerPC.h"
#include "Core/State.h"
#include "Core/WiiRoot.h"

#ifdef USE_GDBSTUB
#include "Core/PowerPC/GDBStub.h"
#endif

#ifdef USE_MEMORYWATCHER
#include "Core/MemoryWatcher.h"
#endif

#include "InputCommon/ControllerInterface/ControllerInterface.h"
#include "InputCommon/GCAdapter.h"

#include "VideoCommon/AsyncRequests.h"
#include "VideoCommon/Fifo.h"
#include "VideoCommon/HiresTextures.h"
#include "VideoCommon/OnScreenDisplay.h"
#include "VideoCommon/RenderBase.h"
#include "VideoCommon/VideoBackendBase.h"

#ifdef ANDROID
#include "jni/AndroidCommon/IDCache.h"
#endif

namespace Core
{
static bool s_wants_determinism;

// Declarations and definitions
static Common::Timer s_timer;
static std::atomic<u32> s_drawn_frame;
static std::atomic<u32> s_drawn_video;

static bool s_is_stopping = false;
static bool s_hardware_initialized = false;
static bool s_is_started = false;
static Common::Flag s_is_booting;
static std::thread s_emu_thread;
static std::vector<StateChangedCallbackFunc> s_on_state_changed_callbacks;

static std::thread s_cpu_thread;
static bool s_request_refresh_info = false;
static bool s_is_throttler_temp_disabled = false;
static double s_last_actual_emulation_speed = 1.0;
static bool s_frame_step = false;
static std::atomic<bool> s_stop_frame_step;

#ifdef USE_MEMORYWATCHER
static std::unique_ptr<MemoryWatcher> s_memory_watcher;
#endif

struct HostJob
{
  std::function<void()> job;
  bool run_after_stop;
};
static std::mutex s_host_jobs_lock;
static std::queue<HostJob> s_host_jobs_queue;
static Common::Event s_cpu_thread_job_finished;

static thread_local bool tls_is_cpu_thread = false;

static void EmuThread(std::unique_ptr<BootParameters> boot, WindowSystemInfo wsi);

bool GetIsThrottlerTempDisabled()
{
  return s_is_throttler_temp_disabled;
}

void SetIsThrottlerTempDisabled(bool disable)
{
  s_is_throttler_temp_disabled = disable;
}

double GetActualEmulationSpeed()
{
  return s_last_actual_emulation_speed;
}

void FrameUpdateOnCPUThread()
{
  if (NetPlay::IsNetPlayRunning())
    NetPlay::NetPlayClient::SendTimeBase();
}

void OnFrameEnd()
{
#ifdef USE_MEMORYWATCHER
  if (s_memory_watcher)
    s_memory_watcher->Step();
#endif
}

// Display messages and return values

// Formatted stop message
std::string StopMessage(bool main_thread, std::string_view message)
{
  return fmt::format("Stop [{} {}]\t{}", main_thread ? "Main Thread" : "Video Thread",
                     Common::CurrentThreadId(), message);
}

void DisplayMessage(std::string message, int time_in_ms)
{
  if (!IsRunning())
    return;

  // Actually displaying non-ASCII could cause things to go pear-shaped
  if (!std::all_of(message.begin(), message.end(), IsPrintableCharacter))
    return;

  Host_UpdateTitle(message);
  OSD::AddMessage(std::move(message), time_in_ms);
}

bool IsRunning()
{
  return (GetState() != State::Uninitialized || s_hardware_initialized) && !s_is_stopping;
}

bool IsRunningAndStarted()
{
  return s_is_started && !s_is_stopping;
}

bool IsRunningInCurrentThread()
{
  return IsRunning() && IsCPUThread();
}

bool IsCPUThread()
{
  return tls_is_cpu_thread;
}

bool IsGPUThread()
{
  const SConfig& _CoreParameter = SConfig::GetInstance();
  if (_CoreParameter.bCPUThread)
  {
    return (s_emu_thread.joinable() && (s_emu_thread.get_id() == std::this_thread::get_id()));
  }
  else
  {
    return IsCPUThread();
  }
}

bool WantsDeterminism()
{
  return s_wants_determinism;
}

// This is called from the GUI thread. See the booting call schedule in
// BootManager.cpp
bool Init(std::unique_ptr<BootParameters> boot, const WindowSystemInfo& wsi)
{
  if (s_emu_thread.joinable())
  {
    if (IsRunning())
    {
      PanicAlertFmtT("Emu Thread already running");
      return false;
    }

    // The Emu Thread was stopped, synchronize with it.
    s_emu_thread.join();
  }

  // Drain any left over jobs
  HostDispatchJobs();

  Core::UpdateWantDeterminism(/*initial*/ true);

  INFO_LOG_FMT(BOOT, "Starting core = {} mode", SConfig::GetInstance().bWii ? "Wii" : "GameCube");
  INFO_LOG_FMT(BOOT, "CPU Thread separate = {}", SConfig::GetInstance().bCPUThread ? "Yes" : "No");

  Host_UpdateMainFrame();  // Disable any menus or buttons at boot

  // Issue any API calls which must occur on the main thread for the graphics backend.
  WindowSystemInfo prepared_wsi(wsi);
  g_video_backend->PrepareWindow(prepared_wsi);

  // Start the emu thread
  s_is_booting.Set();
  s_emu_thread = std::thread(EmuThread, std::move(boot), prepared_wsi);
  return true;
}

// Called from GUI thread
void Stop()  // - Hammertime!
{
  if (GetState() == State::Stopping || GetState() == State::Uninitialized)
    return;

  const SConfig& _CoreParameter = SConfig::GetInstance();

  s_is_stopping = true;

  s_timer.Stop();

  CallOnStateChangedCallbacks(State::Stopping);

  // Dump left over jobs
  HostDispatchJobs();

  Fifo::EmulatorState(false);

  INFO_LOG_FMT(CONSOLE, "Stop [Main Thread]\t\t---- Shutting down ----");

  // Stop the CPU
  INFO_LOG_FMT(CONSOLE, "{}", StopMessage(true, "Stop CPU"));
  CPU::Stop();

  if (_CoreParameter.bCPUThread)
  {
    // Video_EnterLoop() should now exit so that EmuThread()
    // will continue concurrently with the rest of the commands
    // in this function. We no longer rely on Postmessage.
    INFO_LOG_FMT(CONSOLE, "{}", StopMessage(true, "Wait for Video Loop to exit ..."));

    g_video_backend->Video_ExitLoop();
  }

  s_last_actual_emulation_speed = 1.0;
}

void DeclareAsCPUThread()
{
  tls_is_cpu_thread = true;
}

void UndeclareAsCPUThread()
{
  tls_is_cpu_thread = false;
}

// For the CPU Thread only.
static void CPUSetInitialExecutionState()
{
  // The CPU starts in stepping state, and will wait until a new state is set before executing.
  // SetState must be called on the host thread, so we defer it for later.
  QueueHostJob([]() {
    SetState(SConfig::GetInstance().bBootToPause ? State::Paused : State::Running);
    Host_UpdateDisasmDialog();
    Host_UpdateMainFrame();
    Host_Message(HostMessageID::WMUserCreate);
  });
}

// Create the CPU thread, which is a CPU + Video thread in Single Core mode.
static void CpuThread(const std::optional<std::string>& savestate_path, bool delete_savestate)
{
  DeclareAsCPUThread();

  const SConfig& _CoreParameter = SConfig::GetInstance();
  if (_CoreParameter.bCPUThread)
    Common::SetCurrentThreadName("CPU thread");
  else
    Common::SetCurrentThreadName("CPU-GPU thread");

  // This needs to be delayed until after the video backend is ready.
  DolphinAnalytics::Instance().ReportGameStart();

#ifdef ANDROID
  // For some reason, calling the JNI function AttachCurrentThread from the CPU thread after a
  // certain point causes a crash if fastmem is enabled. Let's call it early to avoid that problem.
  static_cast<void>(IDCache::GetEnvForThread());
#endif

  if (_CoreParameter.bFastmem)
    EMM::InstallExceptionHandler();  // Let's run under memory watch

#ifdef USE_MEMORYWATCHER
  s_memory_watcher = std::make_unique<MemoryWatcher>();
#endif

  if (savestate_path)
  {
    ::State::LoadAs(*savestate_path);
    if (delete_savestate)
      File::Delete(*savestate_path);
  }

  s_is_started = true;
  CPUSetInitialExecutionState();

#ifdef USE_GDBSTUB
#ifndef _WIN32
  if (!_CoreParameter.gdb_socket.empty())
  {
    gdb_init_local(_CoreParameter.gdb_socket.data());
    gdb_break();
  }
  else
#endif
      if (_CoreParameter.iGDBPort > 0)
  {
    gdb_init(_CoreParameter.iGDBPort);
    // break at next instruction (the first instruction)
    gdb_break();
  }
#endif

  // Enter CPU run loop. When we leave it - we are done.
  CPU::Run();

#ifdef USE_MEMORYWATCHER
  s_memory_watcher.reset();
#endif

  s_is_started = false;

  if (_CoreParameter.bFastmem)
    EMM::UninstallExceptionHandler();
}

static void FifoPlayerThread(const std::optional<std::string>& savestate_path,
                             bool delete_savestate)
{
  DeclareAsCPUThread();

  const SConfig& _CoreParameter = SConfig::GetInstance();
  if (_CoreParameter.bCPUThread)
    Common::SetCurrentThreadName("FIFO player thread");
  else
    Common::SetCurrentThreadName("FIFO-GPU thread");

  // Enter CPU run loop. When we leave it - we are done.
  if (auto cpu_core = FifoPlayer::GetInstance().GetCPUCore())
  {
    PowerPC::InjectExternalCPUCore(cpu_core.get());
    s_is_started = true;

    CPUSetInitialExecutionState();
    CPU::Run();

    s_is_started = false;
    PowerPC::InjectExternalCPUCore(nullptr);
    FifoPlayer::GetInstance().Close();
  }
  else
  {
    // FIFO log does not contain any frames, cannot continue.
    PanicAlertFmt("FIFO file is invalid, cannot playback.");
    FifoPlayer::GetInstance().Close();
    return;
  }
}

// Initialize and create emulation thread
// Call browser: Init():s_emu_thread().
// See the BootManager.cpp file description for a complete call schedule.
static void EmuThread(std::unique_ptr<BootParameters> boot, WindowSystemInfo wsi)
{
  const SConfig& core_parameter = SConfig::GetInstance();
<<<<<<< HEAD
  if (s_on_state_changed_callback)
    s_on_state_changed_callback(State::Starting);

=======
  CallOnStateChangedCallbacks(State::Starting);
>>>>>>> 7b8051d3
  Common::ScopeGuard flag_guard{[] {
    s_is_booting.Clear();
    s_is_started = false;
    s_is_stopping = false;
    s_wants_determinism = false;

    CallOnStateChangedCallbacks(State::Uninitialized);

    INFO_LOG_FMT(CONSOLE, "Stop\t\t---- Shutdown complete ----");
  }};

  Common::SetCurrentThreadName("Emuthread - Starting");

  // For a time this acts as the CPU thread...
  DeclareAsCPUThread();
  s_frame_step = false;

  // The frontend will likely have initialized the controller interface, as it needs
  // it to provide the configuration dialogs. In this case, instead of re-initializing
  // entirely, we switch the window used for inputs to the render window. This way, the
  // cursor position is relative to the render window, instead of the main window.
  bool init_controllers = false;
  if (!g_controller_interface.IsInit())
  {
    g_controller_interface.Initialize(wsi);
    Pad::Initialize();
    Keyboard::Initialize();
    init_controllers = true;
  }
  else
  {
    g_controller_interface.ChangeWindow(wsi.render_window);
    Pad::LoadConfig();
    Keyboard::LoadConfig();
  }

  g_controller_interface.SetChannelRunning(ciface::InputChannel::SerialInterface, true);
  g_controller_interface.SetChannelRunning(ciface::InputChannel::Bluetooth, true);

  const std::optional<std::string> savestate_path = boot->savestate_path;
  const bool delete_savestate = boot->delete_savestate;

  // Load and Init Wiimotes - only if we are booting in Wii mode
  bool init_wiimotes = false;
  if (core_parameter.bWii && !SConfig::GetInstance().m_bt_passthrough_enabled)
  {
    if (init_controllers)
    {
      Wiimote::Initialize(savestate_path ? Wiimote::InitializeMode::DO_WAIT_FOR_WIIMOTES :
                                           Wiimote::InitializeMode::DO_NOT_WAIT_FOR_WIIMOTES);
      init_wiimotes = true;
    }
    else
    {
      Wiimote::LoadConfig();
    }

    if (NetPlay::IsNetPlayRunning())
      NetPlay::SetupWiimotes();
  }

  if (init_controllers)
  {
    FreeLook::Initialize();
  }
  else
  {
    FreeLook::LoadInputConfig();
  }

  Common::ScopeGuard controller_guard{[init_controllers, init_wiimotes] {
    g_controller_interface.SetChannelRunning(ciface::InputChannel::SerialInterface, false);
    g_controller_interface.SetChannelRunning(ciface::InputChannel::Bluetooth, false);

    if (!init_controllers)
      return;

    if (init_wiimotes)
    {
      Wiimote::ResetAllWiimotes();
      Wiimote::Shutdown();
    }

    FreeLook::Shutdown();

#if defined(__LIBUSB__)
    GCAdapter::ResetRumble();
#endif

    Keyboard::Shutdown();
    Pad::Shutdown();
    g_controller_interface.Shutdown();
  }};

  Movie::Init(*boot);
  Common::ScopeGuard movie_guard{&Movie::Shutdown};

  HW::Init();

  Common::ScopeGuard hw_guard{[] {
    // We must set up this flag before executing HW::Shutdown()
    s_hardware_initialized = false;
    INFO_LOG_FMT(CONSOLE, "{}", StopMessage(false, "Shutting down HW"));
    HW::Shutdown();
    INFO_LOG_FMT(CONSOLE, "{}", StopMessage(false, "HW shutdown"));

    // Clear on screen messages that haven't expired
    OSD::ClearMessages();

    // The config must be restored only after the whole HW has shut down,
    // not when it is still running.
    BootManager::RestoreConfig();

    PatchEngine::Shutdown();
    HLE::Clear();
    PowerPC::debug_interface.Clear();
  }};

  VideoBackendBase::PopulateBackendInfo();

  if (!g_video_backend->Initialize(wsi))
  {
    PanicAlertFmt("Failed to initialize video backend!");
    return;
  }
  Common::ScopeGuard video_guard{[] { g_video_backend->Shutdown(); }};

  // Render a single frame without anything on it to clear the screen.
  // This avoids the game list being displayed while the core is finishing initializing.
  g_renderer->BeginUIFrame();
  g_renderer->EndUIFrame();

  if (cpu_info.HTT)
    SConfig::GetInstance().bDSPThread = cpu_info.num_cores > 4;
  else
    SConfig::GetInstance().bDSPThread = cpu_info.num_cores > 2;

  if (!DSP::GetDSPEmulator()->Initialize(core_parameter.bWii, core_parameter.bDSPThread))
  {
    PanicAlertFmt("Failed to initialize DSP emulation!");
    return;
  }

  // Inputs loading may have generated custom dynamic textures
  // it's now ok to initialize any custom textures
  HiresTexture::Update();

  AudioCommon::InitSoundStream();
  Common::ScopeGuard audio_guard{&AudioCommon::ShutdownSoundStream};

  // The hardware is initialized.
  s_hardware_initialized = true;
  s_is_booting.Clear();

  // Set execution state to known values (CPU/FIFO/Audio Paused)
  CPU::Break();

  // Load GCM/DOL/ELF whatever ... we boot with the interpreter core
  PowerPC::SetMode(PowerPC::CoreMode::Interpreter);

  // Determine the CPU thread function
  void (*cpuThreadFunc)(const std::optional<std::string>& savestate_path, bool delete_savestate);
  if (std::holds_alternative<BootParameters::DFF>(boot->parameters))
    cpuThreadFunc = FifoPlayerThread;
  else
    cpuThreadFunc = CpuThread;

  if (!CBoot::BootUp(std::move(boot)))
    return;

  // Initialise Wii filesystem contents.
  // This is done here after Boot and not in HW to ensure that we operate
  // with the correct title context since save copying requires title directories to exist.
  Common::ScopeGuard wiifs_guard{&Core::CleanUpWiiFileSystemContents};
  if (SConfig::GetInstance().bWii)
    Core::InitializeWiiFileSystemContents();
  else
    wiifs_guard.Dismiss();

  // This adds the SyncGPU handler to CoreTiming, so now CoreTiming::Advance might block.
  Fifo::Prepare();

  // Setup our core, but can't use dynarec if we are compare server
  if (core_parameter.cpu_core != PowerPC::CPUCore::Interpreter &&
      (!core_parameter.bRunCompareServer || core_parameter.bRunCompareClient))
  {
    PowerPC::SetMode(PowerPC::CoreMode::JIT);
  }
  else
  {
    PowerPC::SetMode(PowerPC::CoreMode::Interpreter);
  }

  // ENTER THE VIDEO THREAD LOOP
  if (core_parameter.bCPUThread)
  {
    // This thread, after creating the EmuWindow, spawns a CPU
    // thread, and then takes over and becomes the video thread
    Common::SetCurrentThreadName("Video thread");
    UndeclareAsCPUThread();

    // Spawn the CPU thread. The CPU thread will signal the event that boot is complete.
    s_cpu_thread = std::thread(cpuThreadFunc, savestate_path, delete_savestate);

    // become the GPU thread
    Fifo::RunGpuLoop();

    // We have now exited the Video Loop
    INFO_LOG_FMT(CONSOLE, "{}", StopMessage(false, "Video Loop Ended"));

    // Join with the CPU thread.
    s_cpu_thread.join();
    INFO_LOG_FMT(CONSOLE, "{}", StopMessage(true, "CPU thread stopped."));
  }
  else  // SingleCore mode
  {
    // Become the CPU thread
    cpuThreadFunc(savestate_path, delete_savestate);
  }

#ifdef USE_GDBSTUB
  INFO_LOG_FMT(CONSOLE, "{}", StopMessage(true, "Stopping GDB ..."));
  gdb_deinit();
  INFO_LOG_FMT(CONSOLE, "{}", StopMessage(true, "GDB stopped."));
#endif
}

// Set or get the running state

void SetState(State state)
{
  // State cannot be controlled until the CPU Thread is operational
  if (!IsRunningAndStarted())
    return;

  switch (state)
  {
  case State::Paused:
    // NOTE: GetState() will return State::Paused immediately, even before anything has
    //   stopped (including the CPU).
    CPU::EnableStepping(true);  // Break
    g_controller_interface.SetChannelRunning(ciface::InputChannel::SerialInterface, false);
    g_controller_interface.SetChannelRunning(ciface::InputChannel::Bluetooth, false);
    Wiimote::Pause();
<<<<<<< HEAD
#if defined(__LIBUSB__)
    GCAdapter::ResetRumble();
#endif
=======
    ResetRumble();
    s_timer.Update();
>>>>>>> 7b8051d3
    break;
  case State::Running:
    g_controller_interface.SetChannelRunning(ciface::InputChannel::SerialInterface, true);
    g_controller_interface.SetChannelRunning(ciface::InputChannel::Bluetooth, true);
    CPU::EnableStepping(false);
    Wiimote::Resume();
    if (!s_timer.IsRunning())
    {
      s_timer.Start();
    }
    else
    {
      // Add time difference from the last pause
      s_timer.AddTimeDifference();
    }
    break;
  default:
    PanicAlertFmt("Invalid state");
    break;
  }

  CallOnStateChangedCallbacks(GetState());
}

State GetState()
{
  if (s_is_stopping)
    return State::Stopping;

  if (s_hardware_initialized)
  {
    if (CPU::IsStepping() || s_frame_step)
      return State::Paused;

    return State::Running;
  }

  if (s_is_booting.IsSet())
    return State::Starting;

  return State::Uninitialized;
}

static std::string GenerateScreenshotFolderPath()
{
  const std::string& gameId = SConfig::GetInstance().GetGameID();
  std::string path = File::GetUserPath(D_SCREENSHOTS_IDX) + gameId + DIR_SEP_CHR;

  if (!File::CreateFullPath(path))
  {
    // fallback to old-style screenshots, without folder.
    path = File::GetUserPath(D_SCREENSHOTS_IDX);
  }

  return path;
}

static std::string GenerateScreenshotName()
{
  // append gameId, path only contains the folder here.
  const std::string path_prefix =
      GenerateScreenshotFolderPath() + SConfig::GetInstance().GetGameID();

  const std::time_t cur_time = std::time(nullptr);
  const std::string base_name =
      fmt::format("{}_{:%Y-%m-%d_%H-%M-%S}", path_prefix, *std::localtime(&cur_time));

  // First try a filename without any suffixes, if already exists then append increasing numbers
  std::string name = fmt::format("{}.png", base_name);
  if (File::Exists(name))
  {
    for (u32 i = 1; File::Exists(name = fmt::format("{}_{}.png", base_name, i)); ++i)
      ;
  }

  return name;
}

void SaveScreenShot()
{
  const bool bPaused = GetState() == State::Paused;

  SetState(State::Paused);

  g_renderer->SaveScreenshot(GenerateScreenshotName());

  if (!bPaused)
    SetState(State::Running);
}

void SaveScreenShot(std::string_view name)
{
  const bool bPaused = GetState() == State::Paused;

  SetState(State::Paused);

  g_renderer->SaveScreenshot(fmt::format("{}{}.png", GenerateScreenshotFolderPath(), name));

  if (!bPaused)
    SetState(State::Running);
}

void RequestRefreshInfo()
{
  s_request_refresh_info = true;
}

static bool PauseAndLock(bool do_lock, bool unpause_on_unlock)
{
  // WARNING: PauseAndLock is not fully threadsafe so is only valid on the Host Thread
  if (!IsRunning())
    return true;

  bool was_unpaused = true;
  if (do_lock)
  {
    // first pause the CPU
    // This acquires a wrapper mutex and converts the current thread into
    // a temporary replacement CPU Thread.
    was_unpaused = CPU::PauseAndLock(true);
  }

  ExpansionInterface::PauseAndLock(do_lock, false);

  // audio has to come after CPU, because CPU thread can wait for audio thread (m_throttle).
  DSP::GetDSPEmulator()->PauseAndLock(do_lock, false);

  // video has to come after CPU, because CPU thread can wait for video thread
  // (s_efbAccessRequested).
  Fifo::PauseAndLock(do_lock, false);

  const bool running = do_lock ? false : unpause_on_unlock;
  g_controller_interface.SetChannelRunning(ciface::InputChannel::SerialInterface, running);
  g_controller_interface.SetChannelRunning(ciface::InputChannel::Bluetooth, running);

#if defined(__LIBUSB__)
  GCAdapter::ResetRumble();
#endif

  // CPU is unlocked last because CPU::PauseAndLock contains the synchronization
  // mechanism that prevents CPU::Break from racing.
  if (!do_lock)
  {
    // The CPU is responsible for managing the Audio and FIFO state so we use its
    // mechanism to unpause them. If we unpaused the systems above when releasing
    // the locks then they could call CPU::Break which would require detecting it
    // and re-pausing with CPU::EnableStepping.
    was_unpaused = CPU::PauseAndLock(false, unpause_on_unlock, true);
  }

  return was_unpaused;
}

void RunAsCPUThread(std::function<void()> function)
{
  const bool is_cpu_thread = IsCPUThread();
  bool was_unpaused = false;
  if (!is_cpu_thread)
    was_unpaused = PauseAndLock(true, true);

  function();

  if (!is_cpu_thread)
    PauseAndLock(false, was_unpaused);
}

void RunOnCPUThread(std::function<void()> function, bool wait_for_completion)
{
  // If the CPU thread is not running, assume there is no active CPU thread we can race against.
  if (!IsRunning() || IsCPUThread())
  {
    function();
    return;
  }

  // Pause the CPU (set it to stepping mode).
  const bool was_running = PauseAndLock(true, true);

  // Queue the job function.
  if (wait_for_completion)
  {
    // Trigger the event after executing the function.
    s_cpu_thread_job_finished.Reset();
    CPU::AddCPUThreadJob([&function]() {
      function();
      s_cpu_thread_job_finished.Set();
    });
  }
  else
  {
    CPU::AddCPUThreadJob(std::move(function));
  }

  // Release the CPU thread, and let it execute the callback.
  PauseAndLock(false, was_running);

  // If we're waiting for completion, block until the event fires.
  if (wait_for_completion)
  {
    // Periodically yield to the UI thread, so we don't deadlock.
    while (!s_cpu_thread_job_finished.WaitFor(std::chrono::milliseconds(10)))
      Host_YieldToUI();
  }
}

// Display FPS info
// This should only be called from VI
void VideoThrottle()
{
  // Update info per second
  u32 ElapseTime = (u32)s_timer.GetTimeElapsed();
  if ((ElapseTime >= 1000 && s_drawn_video.load() > 0) || s_request_refresh_info)
  {
    s_timer.Start();

    UpdateTitle(ElapseTime);

    s_drawn_frame.store(0);
    s_drawn_video.store(0);
  }

  s_drawn_video++;
}

// --- Callbacks for backends / engine ---

// Called from Renderer::Swap (GPU thread) when a new (non-duplicate)
// frame is presented to the host screen
void Callback_FramePresented(double actual_emulation_speed)
{
  s_last_actual_emulation_speed = actual_emulation_speed;

  s_drawn_frame++;
  s_stop_frame_step.store(true);
}

// Called from VideoInterface::Update (CPU thread) at emulated field boundaries
void Callback_NewField()
{
  if (s_frame_step)
  {
    // To ensure that s_stop_frame_step is up to date, wait for the GPU thread queue to empty,
    // since it is may contain a swap event (which will call Callback_FramePresented). This hurts
    // the performance a little, but luckily, performance matters less when using frame stepping.
    AsyncRequests::GetInstance()->WaitForEmptyQueue();

    // Only stop the frame stepping if a new frame was displayed
    // (as opposed to the previous frame being displayed for another frame).
    if (s_stop_frame_step.load())
    {
      s_frame_step = false;
      CPU::Break();
      CallOnStateChangedCallbacks(Core::GetState());
    }
  }
}

void UpdateTitle(u32 ElapseTime)
{
  s_request_refresh_info = false;
  SConfig& _CoreParameter = SConfig::GetInstance();

  if (ElapseTime == 0)
    ElapseTime = 1;

  float FPS = (float)(s_drawn_frame.load() * 1000.0 / ElapseTime);
  float VPS = (float)(s_drawn_video.load() * 1000.0 / ElapseTime);
  float Speed = (float)(s_drawn_video.load() * (100 * 1000.0) /
                        (VideoInterface::GetTargetRefreshRate() * ElapseTime));

  // Settings are shown the same for both extended and summary info
  const std::string SSettings =
      fmt::format("{} {} | {} | {}", PowerPC::GetCPUName(), _CoreParameter.bCPUThread ? "DC" : "SC",
                  g_video_backend->GetDisplayName(), _CoreParameter.bDSPHLE ? "HLE" : "LLE");

  std::string SFPS;
  if (Movie::IsPlayingInput())
  {
    SFPS = fmt::format("Input: {}/{} - VI: {} - FPS: {:.0f} - VPS: {:.0f} - {:.0f}%",
                       Movie::GetCurrentInputCount(), Movie::GetTotalInputCount(),
                       Movie::GetCurrentFrame(), FPS, VPS, Speed);
  }
  else if (Movie::IsRecordingInput())
  {
    SFPS = fmt::format("Input: {} - VI: {} - FPS: {:.0f} - VPS: {:.0f} - {:.0f}%",
                       Movie::GetCurrentInputCount(), Movie::GetCurrentFrame(), FPS, VPS, Speed);
  }
  else
  {
    SFPS = fmt::format("FPS: {:.0f} - VPS: {:.0f} - {:.0f}%", FPS, VPS, Speed);
    if (SConfig::GetInstance().m_InterfaceExtendedFPSInfo)
    {
      // Use extended or summary information. The summary information does not print the ticks data,
      // that's more of a debugging interest, it can always be optional of course if someone is
      // interested.
      static u64 ticks = 0;
      static u64 idleTicks = 0;
      u64 newTicks = CoreTiming::GetTicks();
      u64 newIdleTicks = CoreTiming::GetIdleTicks();

      u64 diff = (newTicks - ticks) / 1000000;
      u64 idleDiff = (newIdleTicks - idleTicks) / 1000000;

      ticks = newTicks;
      idleTicks = newIdleTicks;

      float TicksPercentage =
          (float)diff / (float)(SystemTimers::GetTicksPerSecond() / 1000000) * 100;

      SFPS += fmt::format(" | CPU: ~{} MHz [Real: {} + IdleSkip: {}] / {} MHz (~{:3.0f}%)", diff,
                          diff - idleDiff, idleDiff, SystemTimers::GetTicksPerSecond() / 1000000,
                          TicksPercentage);
    }
  }

  std::string message = fmt::format("{} | {} | {}", Common::scm_rev_str, SSettings, SFPS);
  if (SConfig::GetInstance().m_show_active_title)
  {
    const std::string& title = SConfig::GetInstance().GetTitleDescription();
    if (!title.empty())
      message += " | " + title;
  }

  // Update the audio timestretcher with the current speed
  if (g_sound_stream)
  {
    Mixer* pMixer = g_sound_stream->GetMixer();
    pMixer->UpdateSpeed((float)Speed / 100);
  }

  Host_UpdateTitle(message);
}

void Shutdown()
{
  // During shutdown DXGI expects us to handle some messages on the UI thread.
  // Therefore we can't immediately block and wait for the emu thread to shut
  // down, so we join the emu thread as late as possible when the UI has already
  // shut down.
  // For more info read "DirectX Graphics Infrastructure (DXGI): Best Practices"
  // on MSDN.
  if (s_emu_thread.joinable())
    s_emu_thread.join();

  // Make sure there's nothing left over in case we're about to exit.
  HostDispatchJobs();
}

int AddOnStateChangedCallback(StateChangedCallbackFunc callback)
{
  for (size_t i = 0; i < s_on_state_changed_callbacks.size(); ++i)
  {
    if (!s_on_state_changed_callbacks[i])
    {
      s_on_state_changed_callbacks[i] = std::move(callback);
      return int(i);
    }
  }
  s_on_state_changed_callbacks.emplace_back(std::move(callback));
  return int(s_on_state_changed_callbacks.size()) - 1;
}

bool RemoveOnStateChangedCallback(int* handle)
{
  if (handle && *handle >= 0 && s_on_state_changed_callbacks.size() > *handle)
  {
    s_on_state_changed_callbacks[*handle] = StateChangedCallbackFunc();
    *handle = -1;
    return true;
  }
  return false;
}

void CallOnStateChangedCallbacks(Core::State state)
{
  for (const StateChangedCallbackFunc& on_state_changed_callback : s_on_state_changed_callbacks)
  {
    if (on_state_changed_callback)
      on_state_changed_callback(state);
  }
}

void UpdateWantDeterminism(bool initial)
{
  // For now, this value is not itself configurable.  Instead, individual
  // settings that depend on it, such as GPU determinism mode. should have
  // override options for testing,
  bool new_want_determinism = Movie::IsMovieActive() || NetPlay::IsNetPlayRunning();
  if (new_want_determinism != s_wants_determinism || initial)
  {
    NOTICE_LOG_FMT(COMMON, "Want determinism <- {}", new_want_determinism ? "true" : "false");

    RunAsCPUThread([&] {
      s_wants_determinism = new_want_determinism;
      const auto ios = IOS::HLE::GetIOS();
      if (ios)
        ios->UpdateWantDeterminism(new_want_determinism);
      Fifo::UpdateWantDeterminism(new_want_determinism);
      // We need to clear the cache because some parts of the JIT depend on want_determinism,
      // e.g. use of FMA.
      JitInterface::ClearCache();
    });
  }
}

void QueueHostJob(std::function<void()> job, bool run_during_stop)
{
  if (!job)
    return;

  bool send_message = false;
  {
    std::lock_guard guard(s_host_jobs_lock);
    send_message = s_host_jobs_queue.empty();
    s_host_jobs_queue.emplace(HostJob{std::move(job), run_during_stop});
  }
  // If the the queue was empty then kick the Host to come and get this job.
  if (send_message)
    Host_Message(HostMessageID::WMUserJobDispatch);
}

void HostDispatchJobs()
{
  // WARNING: This should only run on the Host Thread.
  // NOTE: This function is potentially re-entrant. If a job calls
  //   Core::Stop for instance then we'll enter this a second time.
  std::unique_lock guard(s_host_jobs_lock);
  while (!s_host_jobs_queue.empty())
  {
    HostJob job = std::move(s_host_jobs_queue.front());
    s_host_jobs_queue.pop();

    // NOTE: Memory ordering is important. The booting flag needs to be
    //   checked first because the state transition is:
    //   Core::State::Uninitialized: s_is_booting -> s_hardware_initialized
    //   We need to check variables in the same order as the state
    //   transition, otherwise we race and get transient failures.
    if (!job.run_after_stop && !s_is_booting.IsSet() && !IsRunning())
      continue;

    guard.unlock();
    job.job();
    guard.lock();
  }
}

// NOTE: Host Thread
void DoFrameStep()
{
  if (GetState() == State::Paused)
  {
    // if already paused, frame advance for 1 frame
    s_stop_frame_step = false;
    s_frame_step = true;
    RequestRefreshInfo();
    SetState(State::Running);
  }
  else if (!s_frame_step)
  {
    // if not paused yet, pause immediately instead
    SetState(State::Paused);
  }
}

}  // namespace Core<|MERGE_RESOLUTION|>--- conflicted
+++ resolved
@@ -420,13 +420,7 @@
 static void EmuThread(std::unique_ptr<BootParameters> boot, WindowSystemInfo wsi)
 {
   const SConfig& core_parameter = SConfig::GetInstance();
-<<<<<<< HEAD
-  if (s_on_state_changed_callback)
-    s_on_state_changed_callback(State::Starting);
-
-=======
   CallOnStateChangedCallbacks(State::Starting);
->>>>>>> 7b8051d3
   Common::ScopeGuard flag_guard{[] {
     s_is_booting.Clear();
     s_is_started = false;
@@ -671,14 +665,10 @@
     g_controller_interface.SetChannelRunning(ciface::InputChannel::SerialInterface, false);
     g_controller_interface.SetChannelRunning(ciface::InputChannel::Bluetooth, false);
     Wiimote::Pause();
-<<<<<<< HEAD
 #if defined(__LIBUSB__)
     GCAdapter::ResetRumble();
 #endif
-=======
-    ResetRumble();
     s_timer.Update();
->>>>>>> 7b8051d3
     break;
   case State::Running:
     g_controller_interface.SetChannelRunning(ciface::InputChannel::SerialInterface, true);
